--- conflicted
+++ resolved
@@ -78,11 +78,7 @@
     vector<block> pblocks;
     unsigned_vector blocks;
     pblocks.push_back(block(fa->final_states()));     // 0 |-> final states
-<<<<<<< HEAD
-    //pblocks.push_back(block(fa->non_final_states());  // 1 |-> non-final states
-=======
 //    pblocks.push_back(block(fa->non_final_states());  // 1 |-> non-final states
->>>>>>> b90bc4e6
     for (unsigned i = 0; i < fa->num_states(); ++i) {
         if (fa->is_final_state(i)) {            
             blocks.push_back(0);

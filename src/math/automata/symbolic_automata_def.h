--- conflicted
+++ resolved
@@ -275,13 +275,8 @@
 }
 
 template<class T, class M>
-<<<<<<< HEAD
-typename symbolic_automata<T, M>::automaton_t* symbolic_automata<T, M>::mk_determinstic(automaton_t& a) {
-    return mk_determinstic_param(a, false);
-=======
 typename symbolic_automata<T, M>::automaton_t* symbolic_automata<T, M>::mk_deterministic(automaton_t& a) {
     return mk_deterministic_param(a, false);
->>>>>>> 84ad5ec1
 }
 
 template<class T, class M>

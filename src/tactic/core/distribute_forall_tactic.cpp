/*++
Copyright (c) 2012 Microsoft Corporation

Module Name:

    distribute_forall_tactic.cpp

Abstract:

    <abstract>

Author:

    Leonardo de Moura (leonardo) 2012-02-18.

--*/
#include "tactic/tactical.h"
#include "ast/rewriter/rewriter_def.h"
#include "ast/rewriter/var_subst.h"

class distribute_forall_tactic : public tactic {

    struct rw_cfg : public default_rewriter_cfg {
        ast_manager & m;

        rw_cfg(ast_manager & _m):m(_m) {}
        bool reduce_quantifier(quantifier * old_q,
                               expr * new_body,
                               expr * const * new_patterns,
                               expr * const * new_no_patterns,
                               expr_ref & result,
                               proof_ref & result_pr) {

            if (!old_q->is_forall()) {
                return false;
            }

            if (m.is_not(new_body) && m.is_or(to_app(new_body)->get_arg(0))) {
                // (forall X (not (or F1 ... Fn)))
                // -->
                // (and (forall X (not F1))
                //      ...
                //      (forall X (not Fn)))
                app * or_e        = to_app(to_app(new_body)->get_arg(0));
                unsigned num_args = or_e->get_num_args();
                expr_ref_buffer new_args(m);
                for (unsigned i = 0; i < num_args; i++) {
                    expr * arg     = or_e->get_arg(i);
                    expr * not_arg = m.mk_not(arg);
                    quantifier_ref tmp_q(m);
                    tmp_q = m.update_quantifier(old_q, not_arg);
                    expr_ref new_q(m);
                    elim_unused_vars(m, tmp_q, params_ref(), new_q);
                    new_args.push_back(new_q);
                }
                result = m.mk_and(new_args.size(), new_args.c_ptr());
                return true;
            }

            if (m.is_and(new_body)) {
                // (forall X (and F1 ... Fn))
                // -->
                // (and (forall X F1)
                //      ...
                //      (forall X Fn)
                unsigned num_args = to_app(new_body)->get_num_args();
                expr_ref_buffer new_args(m);
                for (unsigned i = 0; i < num_args; i++) {
                    expr * arg     = to_app(new_body)->get_arg(i);
                    quantifier_ref tmp_q(m);
                    tmp_q = m.update_quantifier(old_q, arg);
                    expr_ref new_q(m);
                    elim_unused_vars(m, tmp_q, params_ref(), new_q);
                    new_args.push_back(new_q);
                }
                result = m.mk_and(new_args.size(), new_args.c_ptr());
                return true;
            }

            return false;
        }
    };

    struct rw : public rewriter_tpl<rw_cfg> {
        rw_cfg m_cfg;

        rw(ast_manager & m, bool proofs_enabled):
            rewriter_tpl<rw_cfg>(m, proofs_enabled, m_cfg),
            m_cfg(m) {
        }
    };

    rw * m_rw;

public:
    distribute_forall_tactic():m_rw(nullptr) {}

    tactic * translate(ast_manager & m) override {
        return alloc(distribute_forall_tactic);
    }

<<<<<<< HEAD
    virtual void operator()(goal_ref const & g,
                            goal_ref_buffer & result) {
=======
    void operator()(goal_ref const & g,
                    goal_ref_buffer & result,
                    model_converter_ref & mc,
                    proof_converter_ref & pc,
                    expr_dependency_ref & core) override {
>>>>>>> fc719a5e
        SASSERT(g->is_well_sorted());
        ast_manager & m = g->m();
        bool produce_proofs = g->proofs_enabled();
        rw r(m, produce_proofs);
        m_rw = &r;
<<<<<<< HEAD
        result.reset();
=======
        mc = nullptr; pc = nullptr; core = nullptr; result.reset();
>>>>>>> fc719a5e
        tactic_report report("distribute-forall", *g);

        expr_ref   new_curr(m);
        proof_ref  new_pr(m);
        unsigned size = g->size();
        for (unsigned idx = 0; idx < size; idx++) {
            if (g->inconsistent())
                break;
            expr * curr = g->form(idx);
            r(curr, new_curr, new_pr);
            if (g->proofs_enabled()) {
                proof * pr = g->pr(idx);
                new_pr     = m.mk_modus_ponens(pr, new_pr);
            }
            g->update(idx, new_curr, new_pr, g->dep(idx));
        }

        g->inc_depth();
        result.push_back(g.get());
        TRACE("distribute-forall", g->display(tout););
        SASSERT(g->is_well_sorted());
        m_rw = nullptr;
    }

    void cleanup() override {}
};

tactic * mk_distribute_forall_tactic(ast_manager & m, params_ref const & p) {
    return alloc(distribute_forall_tactic);
}<|MERGE_RESOLUTION|>--- conflicted
+++ resolved
@@ -99,26 +99,14 @@
         return alloc(distribute_forall_tactic);
     }
 
-<<<<<<< HEAD
-    virtual void operator()(goal_ref const & g,
-                            goal_ref_buffer & result) {
-=======
     void operator()(goal_ref const & g,
-                    goal_ref_buffer & result,
-                    model_converter_ref & mc,
-                    proof_converter_ref & pc,
-                    expr_dependency_ref & core) override {
->>>>>>> fc719a5e
+                    goal_ref_buffer & result) override {
         SASSERT(g->is_well_sorted());
         ast_manager & m = g->m();
         bool produce_proofs = g->proofs_enabled();
         rw r(m, produce_proofs);
         m_rw = &r;
-<<<<<<< HEAD
         result.reset();
-=======
-        mc = nullptr; pc = nullptr; core = nullptr; result.reset();
->>>>>>> fc719a5e
         tactic_report report("distribute-forall", *g);
 
         expr_ref   new_curr(m);

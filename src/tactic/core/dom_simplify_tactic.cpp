/*++
Copyright (c) 2017 Microsoft Corporation

Module Name:

    dom_simplify_tactic.cpp

Abstract:

    Dominator-based context simplifer.

Author:

    Nikolaj and Nuno 

Notes:

--*/


#include "ast/ast_util.h"
#include "ast/ast_pp.h"
#include "tactic/core/dom_simplify_tactic.h"


/**
   \brief compute a post-order traversal for e.
   Also populate the set of parents
*/
void expr_dominators::compute_post_order() {
    unsigned post_num = 0;
    SASSERT(m_post2expr.empty());
    SASSERT(m_expr2post.empty());
    ast_mark mark;
    ptr_vector<expr> todo;
    todo.push_back(m_root);
    while (!todo.empty()) {
        expr* e = todo.back();
        if (mark.is_marked(e)) {
            todo.pop_back();
            continue;
        }
        if (is_app(e)) {
            app* a = to_app(e);
            bool done = true;
            for (expr* arg : *a) {
                if (!mark.is_marked(arg)) {
                    todo.push_back(arg);
                    done = false;
                }
            }
            if (done) {
                mark.mark(e, true);
                m_expr2post.insert(e, post_num++);
                m_post2expr.push_back(e);
                todo.pop_back();
                for (expr* arg : *a) {
                    add_edge(m_parents, arg, a);
                }
            }
        }
        else {
            mark.mark(e, true);
            todo.pop_back();
        }
    }
}

expr* expr_dominators::intersect(expr* x, expr * y) {
    unsigned n1 = m_expr2post[x];
    unsigned n2 = m_expr2post[y];
    while (n1 != n2) {
        if (n1 < n2) {
            x = m_doms[x];
            n1 = m_expr2post[x];
        }
        else if (n1 > n2) {
            y = m_doms[y];
            n2 = m_expr2post[y];
        }
    }
    SASSERT(x == y);
    return x;
}

bool expr_dominators::compute_dominators() {
    expr * e = m_root;
    SASSERT(m_doms.empty());
    m_doms.insert(e, e);
    bool change = true;
    unsigned iterations = 1;
    while (change) {
        change = false;
        TRACE("simplify", 
              for (auto & kv : m_doms) {
                  tout << expr_ref(kv.m_key, m) << " |-> " << expr_ref(kv.m_value, m) << "\n";
              });

        SASSERT(m_post2expr.empty() || m_post2expr.back() == e);
        for (unsigned i = 0; i + 1 < m_post2expr.size(); ++i) {
            expr * child = m_post2expr[i];
            ptr_vector<expr> const& p = m_parents[child];
            expr * new_idom = 0, *idom2 = 0;

            for (expr * pred : p) {
                if (m_doms.contains(pred)) {
                    new_idom = !new_idom ? pred : intersect(new_idom, pred);
                }
            }
            if (!new_idom) {
                m_doms.insert(child, p[0]);
                change = true;
            }
            else if (!m_doms.find(child, idom2) || idom2 != new_idom) {
                m_doms.insert(child, new_idom);
                change = true;
            }
        }
        iterations *= 2;        
        if (change && iterations > m_post2expr.size()) {
            return false;
        }
    }
    return true;
}

void expr_dominators::extract_tree() {
    for (auto const& kv : m_doms) {
        add_edge(m_tree, kv.m_value, kv.m_key);
    }
}

bool expr_dominators::compile(expr * e) {
    reset();
    m_root = e;
    compute_post_order();
    if (!compute_dominators()) return false;
    extract_tree();
    TRACE("simplify", display(tout););
    return true;
}

bool expr_dominators::compile(unsigned sz, expr * const* es) {
    expr_ref e(m.mk_and(sz, es), m);
    return compile(e);
}

void expr_dominators::reset() {
    m_expr2post.reset();
    m_post2expr.reset();
    m_parents.reset();
    m_doms.reset();
    m_tree.reset();
    m_root.reset();
}

std::ostream& expr_dominators::display(std::ostream& out) {
    return display(out, 0, m_root);
}

std::ostream& expr_dominators::display(std::ostream& out, unsigned indent, expr* r) {
    for (unsigned i = 0; i < indent; ++i) out << " ";
    out << expr_ref(r, m);
    if (m_tree.contains(r)) {
        for (expr* child : m_tree[r]) {
            if (child != r) 
                display(out, indent + 1, child);
        }
    }
    out << "\n";
    return out;
}


// -----------------------
// dom_simplify_tactic

dom_simplify_tactic::~dom_simplify_tactic() {
    dealloc(m_simplifier);
}

tactic * dom_simplify_tactic::translate(ast_manager & m) {
    return alloc(dom_simplify_tactic, m, m_simplifier->translate(m), m_params);
}

void dom_simplify_tactic::operator()(
    goal_ref const & in,
    goal_ref_buffer & result,
    model_converter_ref & mc,
    proof_converter_ref & pc,
    expr_dependency_ref & core) {
    mc = 0; pc = 0; core = 0;

    tactic_report report("dom-simplify", *in.get());
    simplify_goal(*(in.get()));
    in->inc_depth();
    result.push_back(in.get());

}

void dom_simplify_tactic::cleanup() {
    m_trail.reset();
    m_args.reset();
    m_result.reset();
    m_dominators.reset();
}

expr_ref dom_simplify_tactic::simplify_ite(app * ite) {
    expr_ref r(m);
    expr * c = 0, *t = 0, *e = 0;
    VERIFY(m.is_ite(ite, c, t, e));
    unsigned old_lvl = scope_level();
    expr_ref new_c = simplify_arg(c);
    if (m.is_true(new_c)) {
        r = simplify_arg(t);
    } 
    else if (m.is_false(new_c) || !assert_expr(new_c, false)) {
        r = simplify_arg(e);
    } 
    else {
        for (expr * child : tree(ite)) {
            if (is_subexpr(child, t) && !is_subexpr(child, e)) {
                simplify_rec(child);
            }
        }
        pop(scope_level() - old_lvl);
        expr_ref new_t = simplify_arg(t);
        if (!assert_expr(new_c, true)) {
            return new_t;
        }
        for (expr * child : tree(ite)) {
            if (is_subexpr(child, e) && !is_subexpr(child, t)) {
                simplify_rec(child);
            }
        }
        pop(scope_level() - old_lvl);
        expr_ref new_e = simplify_arg(e);
        if (c == new_c && t == new_t && e == new_e) {
            r = ite;
        }
        else if (new_t == new_e) {
            r = new_t;
        }
        else {
            TRACE("tactic", tout << new_c << "\n" << new_t << "\n" << new_e << "\n";);
            r = m.mk_ite(new_c, new_t, new_e);
        }        
    }    
    return r;
}

expr_ref dom_simplify_tactic::simplify_arg(expr * e) {
    expr_ref r(m);    
    r = get_cached(e);
    (*m_simplifier)(r);
    TRACE("simplify", tout << "depth: " << m_depth << " " << mk_pp(e, m) << " -> " << r << "\n";);
    return r;
}

/**
   \brief simplify e recursively.
*/
expr_ref dom_simplify_tactic::simplify_rec(expr * e0) {
    expr_ref r(m);
    expr* e = 0;

    TRACE("simplify", tout << "depth: " << m_depth << " " << mk_pp(e0, m) << "\n";);
    if (!m_result.find(e0, e)) {
        e = e0;
    }
    
    ++m_depth;
    if (m_depth > m_max_depth) {
        r = e;
    }
    else if (m.is_ite(e)) {
        r = simplify_ite(to_app(e));
    }
    else if (m.is_and(e)) {
        r = simplify_and(to_app(e));
    }
    else if (m.is_or(e)) {
        r = simplify_or(to_app(e));
    }
    else {
        for (expr * child : tree(e)) {
            simplify_rec(child);
        }
        if (is_app(e)) {
            m_args.reset();
            for (expr* arg : *to_app(e)) {
                m_args.push_back(simplify_arg(arg)); 
            }
            r = m.mk_app(to_app(e)->get_decl(), m_args.size(), m_args.c_ptr());
        }
        else {
            r = e;
        }
    }
    (*m_simplifier)(r);
    cache(e0, r);
    TRACE("simplify", tout << "depth: " << m_depth << " " << mk_pp(e0, m) << " -> " << r << "\n";);
    --m_depth;
    m_subexpr_cache.reset();
    return r;
}

expr_ref dom_simplify_tactic::simplify_and_or(bool is_and, app * e) {
    expr_ref r(m);
    unsigned old_lvl = scope_level();

    auto is_subexpr_arg = [&](expr * child, expr * except) {
        if (!is_subexpr(child, except))
            return false;
        for (expr * arg : *e) {
            if (arg != except && is_subexpr(child, arg))
                return false;
        }
        return true;
    };

    expr_ref_vector args(m);
    if (m_forward) {
        for (expr * arg : *e) {
#define _SIMP_ARG(arg)                                          \
            for (expr * child : tree(arg)) {                    \
                if (is_subexpr_arg(child, arg)) {               \
                    simplify_rec(child);                        \
                }                                               \
            }                                                   \
            r = simplify_arg(arg);                              \
            args.push_back(r);                                  \
            if (!assert_expr(r, !is_and)) {                     \
                r = is_and ? m.mk_false() : m.mk_true();        \
                return r;                                       \
            }                                                   
            _SIMP_ARG(arg);
        }                                                                  
    }
    else {        
        for (unsigned i = e->get_num_args(); i > 0; ) {
            --i;
            expr* arg = e->get_arg(i);
            _SIMP_ARG(arg);
        }
<<<<<<< HEAD

=======
>>>>>>> d2ec9278
        args.reverse();
    }
    
    pop(scope_level() - old_lvl);
    r = is_and ? mk_and(args) : mk_or(args);
    return r;
}



bool dom_simplify_tactic::init(goal& g) {
    expr_ref_vector args(m);
    unsigned sz = g.size();
    for (unsigned i = 0; i < sz; ++i) args.push_back(g.form(i));
    expr_ref fml = mk_and(args);
    m_result.reset();
    m_trail.reset();
    return m_dominators.compile(fml);
}

void dom_simplify_tactic::simplify_goal(goal& g) {

    SASSERT(scope_level() == 0);
    bool change = true;
    m_depth = 0;
    while (change) {
        change = false;

        // go forwards
        m_forward = true;
        if (!init(g)) return;
        unsigned sz = g.size();
        for (unsigned i = 0; !g.inconsistent() && i < sz; ++i) {
            expr_ref r = simplify_rec(g.form(i));
            if (i < sz - 1 && !m.is_true(r) && !m.is_false(r) && !g.dep(i) && !g.proofs_enabled() && !assert_expr(r, false)) {
                r = m.mk_false();
            }
            CTRACE("simplify", r != g.form(i), tout << r << " " << mk_pp(g.form(i), m) << "\n";);
            change |= r != g.form(i);
            proof* new_pr = 0;
            if (g.proofs_enabled()) {
                new_pr = m.mk_modus_ponens(g.pr(i), m.mk_rewrite_star(g.form(i), r, 0, 0)); 
            }
            g.update(i, r, new_pr, g.dep(i));
        }
        pop(scope_level());
        
        // go backwards
        m_forward = false;
        if (!init(g)) return;
        sz = g.size();
        for (unsigned i = sz; !g.inconsistent() && i > 0; ) {
            --i;
            expr_ref r = simplify_rec(g.form(i));
            if (i > 0 && !m.is_true(r) && !m.is_false(r) && !g.dep(i) && !g.proofs_enabled() && !assert_expr(r, false)) {
                r = m.mk_false();
            }
            change |= r != g.form(i);
            CTRACE("simplify", r != g.form(i), tout << r << " " << mk_pp(g.form(i), m) << "\n";);
            proof* new_pr = 0;
            if (g.proofs_enabled()) {
                new_pr = m.mk_modus_ponens(g.pr(i), m.mk_rewrite_star(g.form(i), r, 0, 0)); 
            }
            g.update(i, r, new_pr, g.dep(i));
        }
        pop(scope_level());
    }
    SASSERT(scope_level() == 0);
}

/**
   \brief determine if a is dominated by b. 
   Walk the immediate dominators of a upwards until hitting b or a term that is deeper than b.
   Save intermediary results in a cache to avoid recomputations.
*/

bool dom_simplify_tactic::is_subexpr(expr * a, expr * b) {
    if (a == b)
        return true;

    bool r;
    if (m_subexpr_cache.find(a, b, r))
        return r;

    if (get_depth(a) >= get_depth(b)) {
        return false;
    }
    SASSERT(a != idom(a) && get_depth(idom(a)) > get_depth(a));
    r = is_subexpr(idom(a), b);
    m_subexpr_cache.insert(a, b, r);   
    return r;
}

ptr_vector<expr> const & dom_simplify_tactic::tree(expr * e) {
    if (auto p = m_dominators.get_tree().find_core(e))
        return p->get_data().get_value();
    return m_empty;
}


// ----------------------
// expr_substitution_simplifier

bool expr_substitution_simplifier::assert_expr(expr * t, bool sign) {
    m_scoped_substitution.push();
    expr* tt;    
    if (!sign) {
        update_substitution(t, 0);
    }
    else if (m.is_not(t, tt)) {
        update_substitution(tt, 0);
    }
    else {
        expr_ref nt(m.mk_not(t), m);
        update_substitution(nt, 0);
    }
    return true;
}


bool expr_substitution_simplifier::is_gt(expr* lhs, expr* rhs) {
    if (lhs == rhs) {
        return false;
    }
    if (m.is_value(rhs)) {
        return true;
    }
    SASSERT(is_ground(lhs) && is_ground(rhs));
    if (depth(lhs) > depth(rhs)) {
        return true;
    }
    if (depth(lhs) == depth(rhs) && is_app(lhs) && is_app(rhs)) {
        app* l = to_app(lhs);
        app* r = to_app(rhs);
        if (l->get_decl()->get_id() != r->get_decl()->get_id()) {
            return l->get_decl()->get_id() > r->get_decl()->get_id();
        }
        if (l->get_num_args() != r->get_num_args()) {
            return l->get_num_args() > r->get_num_args();
        }
        for (unsigned i = 0; i < l->get_num_args(); ++i) {
            if (l->get_arg(i) != r->get_arg(i)) {
                return is_gt(l->get_arg(i), r->get_arg(i));
            }
        }
        UNREACHABLE();
    }
    
    return false;
}

void expr_substitution_simplifier::update_substitution(expr* n, proof* pr) {
    expr* lhs, *rhs, *n1;
    if (is_ground(n) && (m.is_eq(n, lhs, rhs) || m.is_iff(n, lhs, rhs))) {
        compute_depth(lhs);
        compute_depth(rhs);
        m_trail.push_back(lhs);
        m_trail.push_back(rhs);
        if (is_gt(lhs, rhs)) {
            TRACE("propagate_values", tout << "insert " << mk_pp(lhs, m) << " -> " << mk_pp(rhs, m) << "\n";);
            m_scoped_substitution.insert(lhs, rhs, pr);
            return;
        }
        if (is_gt(rhs, lhs)) {
            TRACE("propagate_values", tout << "insert " << mk_pp(rhs, m) << " -> " << mk_pp(lhs, m) << "\n";);
            m_scoped_substitution.insert(rhs, lhs, m.mk_symmetry(pr));
            return;
        }
        TRACE("propagate_values", tout << "incompatible " << mk_pp(n, m) << "\n";);
    }
    if (m.is_not(n, n1)) {
        m_scoped_substitution.insert(n1, m.mk_false(), m.mk_iff_false(pr)); 
    }
    else {
        m_scoped_substitution.insert(n, m.mk_true(), m.mk_iff_true(pr)); 
    }
}

void expr_substitution_simplifier::compute_depth(expr* e) {
    ptr_vector<expr> todo;
    todo.push_back(e);    
    while (!todo.empty()) {
        e = todo.back();
        unsigned d = 0;
        if (m_expr2depth.contains(e)) {
            todo.pop_back();
            continue;
        }
        if (is_app(e)) {
            app* a = to_app(e);
            bool visited = true;
            for (expr* arg : *a) {
                unsigned d1 = 0;
                if (m_expr2depth.find(arg, d1)) {
                    d = std::max(d, d1);
                }
                else {
                    visited = false;
                    todo.push_back(arg);
                }
            }
            if (!visited) {
                continue;
            }
        }
        todo.pop_back();
        m_expr2depth.insert(e, d + 1);
    }
}

tactic * mk_dom_simplify_tactic(ast_manager & m, params_ref const & p) {
    return clean(alloc(dom_simplify_tactic, m, alloc(expr_substitution_simplifier, m), p));
}<|MERGE_RESOLUTION|>--- conflicted
+++ resolved
@@ -343,10 +343,6 @@
             expr* arg = e->get_arg(i);
             _SIMP_ARG(arg);
         }
-<<<<<<< HEAD
-
-=======
->>>>>>> d2ec9278
         args.reverse();
     }
     

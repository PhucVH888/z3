/*++
Copyright (c) 2017 Microsoft Corporation

Module Name:

    dom_simplify_tactic.cpp

Abstract:

    Dominator-based context simplifer.

Author:

    Nikolaj and Nuno 

Notes:

--*/


#include "ast/ast_util.h"
#include "ast/ast_pp.h"
#include "tactic/core/dom_simplify_tactic.h"


/**
   \brief compute a post-order traversal for e.
   Also populate the set of parents
*/
void expr_dominators::compute_post_order() {
    unsigned post_num = 0;
    SASSERT(m_post2expr.empty());
    SASSERT(m_expr2post.empty());
    ast_mark mark;
    ptr_vector<expr> todo;
    todo.push_back(m_root);
    while (!todo.empty()) {
        expr* e = todo.back();
        if (mark.is_marked(e)) {
            todo.pop_back();
            continue;
        }
        if (is_app(e)) {
            app* a = to_app(e);
            bool done = true;
            for (expr* arg : *a) {
                if (!mark.is_marked(arg)) {
                    todo.push_back(arg);
                    done = false;
                }
            }
            if (done) {
                mark.mark(e, true);
                m_expr2post.insert(e, post_num++);
                m_post2expr.push_back(e);
                todo.pop_back();
                for (expr* arg : *a) {
                    add_edge(m_parents, arg, a);
                }
            }
        }
        else {
            mark.mark(e, true);
            todo.pop_back();
        }
    }
}

expr* expr_dominators::intersect(expr* x, expr * y) {
    unsigned n1 = m_expr2post[x];
    unsigned n2 = m_expr2post[y];
    while (n1 != n2) {
        if (n1 < n2) {
            x = m_doms[x];
            n1 = m_expr2post[x];
        }
        else if (n1 > n2) {
            y = m_doms[y];
            n2 = m_expr2post[y];
        }
    }
    SASSERT(x == y);
    return x;
}

bool expr_dominators::compute_dominators() {
    expr * e = m_root;
    SASSERT(m_doms.empty());
    m_doms.insert(e, e);
    bool change = true;
    unsigned iterations = 1;
    while (change) {
        change = false;
        TRACE("simplify", 
              for (auto & kv : m_doms) {
                  tout << expr_ref(kv.m_key, m) << " |-> " << expr_ref(kv.m_value, m) << "\n";
              });

        SASSERT(m_post2expr.empty() || m_post2expr.back() == e);
        for (unsigned i = 0; i + 1 < m_post2expr.size(); ++i) {
            expr * child = m_post2expr[i];
            ptr_vector<expr> const& p = m_parents[child];
            expr * new_idom = nullptr, *idom2 = nullptr;

            for (expr * pred : p) {
                if (m_doms.contains(pred)) {
                    new_idom = !new_idom ? pred : intersect(new_idom, pred);
                }
            }
            if (!new_idom) {
                m_doms.insert(child, p[0]);
                change = true;
            }
            else if (!m_doms.find(child, idom2) || idom2 != new_idom) {
                m_doms.insert(child, new_idom);
                change = true;
            }
        }
        iterations *= 2;        
        if (change && iterations > m_post2expr.size()) {
            return false;
        }
    }
    return true;
}

void expr_dominators::extract_tree() {
    for (auto const& kv : m_doms) {
        add_edge(m_tree, kv.m_value, kv.m_key);
    }
}

bool expr_dominators::compile(expr * e) {
    reset();
    m_root = e;
    compute_post_order();
    if (!compute_dominators()) return false;
    extract_tree();
    TRACE("simplify", display(tout););
    return true;
}

bool expr_dominators::compile(unsigned sz, expr * const* es) {
    expr_ref e(m.mk_and(sz, es), m);
    return compile(e);
}

void expr_dominators::reset() {
    m_expr2post.reset();
    m_post2expr.reset();
    m_parents.reset();
    m_doms.reset();
    m_tree.reset();
    m_root.reset();
}

std::ostream& expr_dominators::display(std::ostream& out) {
    return display(out, 0, m_root);
}

std::ostream& expr_dominators::display(std::ostream& out, unsigned indent, expr* r) {
    for (unsigned i = 0; i < indent; ++i) out << " ";
    out << expr_ref(r, m);
    if (m_tree.contains(r)) {
        for (expr* child : m_tree[r]) {
            if (child != r) 
                display(out, indent + 1, child);
        }
    }
    out << "\n";
    return out;
}


// -----------------------
// dom_simplify_tactic

dom_simplify_tactic::~dom_simplify_tactic() {
    dealloc(m_simplifier);
}

tactic * dom_simplify_tactic::translate(ast_manager & m) {
    return alloc(dom_simplify_tactic, m, m_simplifier->translate(m), m_params);
}

<<<<<<< HEAD
void dom_simplify_tactic::operator()(goal_ref const & in, goal_ref_buffer & result) {
=======
void dom_simplify_tactic::operator()(
    goal_ref const & in,
    goal_ref_buffer & result,
    model_converter_ref & mc,
    proof_converter_ref & pc,
    expr_dependency_ref & core) {
    mc = nullptr; pc = nullptr; core = nullptr;

>>>>>>> fc719a5e
    tactic_report report("dom-simplify", *in.get());
    simplify_goal(*(in.get()));
    in->inc_depth();
    result.push_back(in.get());
}

void dom_simplify_tactic::cleanup() {
    m_trail.reset();
    m_args.reset();
    m_result.reset();
    m_dominators.reset();
}

expr_ref dom_simplify_tactic::simplify_ite(app * ite) {
    expr_ref r(m);
    expr * c = nullptr, *t = nullptr, *e = nullptr;
    VERIFY(m.is_ite(ite, c, t, e));
    unsigned old_lvl = scope_level();
    expr_ref new_c = simplify_arg(c);
    if (m.is_true(new_c)) {
        r = simplify_arg(t);
    } 
    else if (m.is_false(new_c) || !assert_expr(new_c, false)) {
        r = simplify_arg(e);
    } 
    else {
        for (expr * child : tree(ite)) {
            if (is_subexpr(child, t) && !is_subexpr(child, e)) {
                simplify_rec(child);
            }
        }
        pop(scope_level() - old_lvl);
        expr_ref new_t = simplify_arg(t);
        if (!assert_expr(new_c, true)) {
            return new_t;
        }
        for (expr * child : tree(ite)) {
            if (is_subexpr(child, e) && !is_subexpr(child, t)) {
                simplify_rec(child);
            }
        }
        pop(scope_level() - old_lvl);
        expr_ref new_e = simplify_arg(e);
        if (c == new_c && t == new_t && e == new_e) {
            r = ite;
        }
        else if (new_t == new_e) {
            r = new_t;
        }
        else {
            TRACE("simplify", tout << new_c << "\n" << new_t << "\n" << new_e << "\n";);
            r = m.mk_ite(new_c, new_t, new_e);
        }        
    }    
    return r;
}

expr_ref dom_simplify_tactic::simplify_arg(expr * e) {
    expr_ref r(m);    
    r = get_cached(e);
    (*m_simplifier)(r);
    TRACE("simplify", tout << "depth: " << m_depth << " " << mk_pp(e, m) << " -> " << r << "\n";);
    return r;
}

/**
   \brief simplify e recursively.
*/
expr_ref dom_simplify_tactic::simplify_rec(expr * e0) {
    expr_ref r(m);
    expr* e = nullptr;

    TRACE("simplify", tout << "depth: " << m_depth << " " << mk_pp(e0, m) << "\n";);
    if (!m_result.find(e0, e)) {
        e = e0;
    }
    
    ++m_depth;
    if (m_depth > m_max_depth) {
        r = e;
    }
    else if (m.is_ite(e)) {
        r = simplify_ite(to_app(e));
    }
    else if (m.is_and(e)) {
        r = simplify_and(to_app(e));
    }
    else if (m.is_or(e)) {
        r = simplify_or(to_app(e));
    }
    else {
        for (expr * child : tree(e)) {
            simplify_rec(child);
        }
        if (is_app(e)) {
            m_args.reset();
            for (expr* arg : *to_app(e)) {
                m_args.push_back(simplify_arg(arg)); 
            }
            r = m.mk_app(to_app(e)->get_decl(), m_args.size(), m_args.c_ptr());
        }
        else {
            r = e;
        }
    }
    (*m_simplifier)(r);
    cache(e0, r);
    TRACE("simplify", tout << "depth: " << m_depth << " " << mk_pp(e0, m) << " -> " << r << "\n";);
    --m_depth;
    m_subexpr_cache.reset();
    return r;
}

expr_ref dom_simplify_tactic::simplify_and_or(bool is_and, app * e) {
    expr_ref r(m);
    unsigned old_lvl = scope_level();

    auto is_subexpr_arg = [&](expr * child, expr * except) {
        if (!is_subexpr(child, except))
            return false;
        for (expr * arg : *e) {
            if (arg != except && is_subexpr(child, arg))
                return false;
        }
        return true;
    };

    expr_ref_vector args(m);
    if (m_forward) {
        for (expr * arg : *e) {
#define _SIMP_ARG(arg)                                          \
            for (expr * child : tree(arg)) {                    \
                if (is_subexpr_arg(child, arg)) {               \
                    simplify_rec(child);                        \
                }                                               \
            }                                                   \
            r = simplify_arg(arg);                              \
            args.push_back(r);                                  \
            if (!assert_expr(r, !is_and)) {                     \
                r = is_and ? m.mk_false() : m.mk_true();        \
                return r;                                       \
            }                                                   
            _SIMP_ARG(arg);
        }                                                                  
    }
    else {        
        for (unsigned i = e->get_num_args(); i > 0; ) {
            --i;
            expr* arg = e->get_arg(i);
            _SIMP_ARG(arg);
        }
        args.reverse();
    }
    pop(scope_level() - old_lvl);
    r = is_and ? mk_and(args) : mk_or(args);
    return r;
}


bool dom_simplify_tactic::init(goal& g) {
    expr_ref_vector args(m);
    unsigned sz = g.size();
    for (unsigned i = 0; i < sz; ++i) args.push_back(g.form(i));
    expr_ref fml = mk_and(args);
    m_result.reset();
    m_trail.reset();
    return m_dominators.compile(fml);
}

void dom_simplify_tactic::simplify_goal(goal& g) {

    SASSERT(scope_level() == 0);
    bool change = true;
    m_depth = 0;
    while (change) {
        change = false;

        // go forwards
        m_forward = true;
        if (!init(g)) return;
        unsigned sz = g.size();
        for (unsigned i = 0; !g.inconsistent() && i < sz; ++i) {
            expr_ref r = simplify_rec(g.form(i));
            if (i < sz - 1 && !m.is_true(r) && !m.is_false(r) && !g.dep(i) && !g.proofs_enabled() && !assert_expr(r, false)) {
                r = m.mk_false();
            }
            CTRACE("simplify", r != g.form(i), tout << r << " " << mk_pp(g.form(i), m) << "\n";);
            change |= r != g.form(i);
            proof* new_pr = nullptr;
            if (g.proofs_enabled()) {
                new_pr = m.mk_modus_ponens(g.pr(i), m.mk_rewrite(g.form(i), r));
            }
            g.update(i, r, new_pr, g.dep(i));
        }
        pop(scope_level());
        
        // go backwards
        m_forward = false;
        if (!init(g)) return;
        sz = g.size();
        for (unsigned i = sz; !g.inconsistent() && i > 0; ) {
            --i;
            expr_ref r = simplify_rec(g.form(i));
            if (i > 0 && !m.is_true(r) && !m.is_false(r) && !g.dep(i) && !g.proofs_enabled() && !assert_expr(r, false)) {
                r = m.mk_false();
            }
            change |= r != g.form(i);
            CTRACE("simplify", r != g.form(i), tout << r << " " << mk_pp(g.form(i), m) << "\n";);
            proof* new_pr = nullptr;
            if (g.proofs_enabled()) {
                new_pr = m.mk_modus_ponens(g.pr(i), m.mk_rewrite(g.form(i), r));
            }
            g.update(i, r, new_pr, g.dep(i));
        }
        pop(scope_level());
    }
    SASSERT(scope_level() == 0);
}

/**
   \brief determine if a is dominated by b. 
   Walk the immediate dominators of a upwards until hitting b or a term that is deeper than b.
   Save intermediary results in a cache to avoid recomputations.
*/

bool dom_simplify_tactic::is_subexpr(expr * a, expr * b) {
    if (a == b)
        return true;

    bool r;
    if (m_subexpr_cache.find(a, b, r))
        return r;

    if (get_depth(a) >= get_depth(b)) {
        return false;
    }
    SASSERT(a != idom(a) && get_depth(idom(a)) > get_depth(a));
    r = is_subexpr(idom(a), b);
    m_subexpr_cache.insert(a, b, r);   
    return r;
}

ptr_vector<expr> const & dom_simplify_tactic::tree(expr * e) {
    if (auto p = m_dominators.get_tree().find_core(e))
        return p->get_data().get_value();
    return m_empty;
}


// ---------------------
// expr_substitution_simplifier

bool expr_substitution_simplifier::assert_expr(expr * t, bool sign) {
    m_scoped_substitution.push();
    expr* tt;    
    if (!sign) {
        update_substitution(t, nullptr);
    }
    else if (m.is_not(t, tt)) {
        update_substitution(tt, nullptr);
    }
    else {
        expr_ref nt(m.mk_not(t), m);
        update_substitution(nt, nullptr);
    }
    return true;
}


bool expr_substitution_simplifier::is_gt(expr* lhs, expr* rhs) {
    if (lhs == rhs) {
        return false;
    }
    if (m.is_value(rhs)) {
        return true;
    }
    SASSERT(is_ground(lhs) && is_ground(rhs));
    if (depth(lhs) > depth(rhs)) {
        return true;
    }
    if (depth(lhs) == depth(rhs) && is_app(lhs) && is_app(rhs)) {
        app* l = to_app(lhs);
        app* r = to_app(rhs);
        if (l->get_decl()->get_id() != r->get_decl()->get_id()) {
            return l->get_decl()->get_id() > r->get_decl()->get_id();
        }
        if (l->get_num_args() != r->get_num_args()) {
            return l->get_num_args() > r->get_num_args();
        }
        for (unsigned i = 0; i < l->get_num_args(); ++i) {
            if (l->get_arg(i) != r->get_arg(i)) {
                return is_gt(l->get_arg(i), r->get_arg(i));
            }
        }
        UNREACHABLE();
    }
    
    return false;
}

void expr_substitution_simplifier::update_substitution(expr* n, proof* pr) {
    expr* lhs, *rhs, *n1;
    if (is_ground(n) && (m.is_eq(n, lhs, rhs) || m.is_iff(n, lhs, rhs))) {
        compute_depth(lhs);
        compute_depth(rhs);
        m_trail.push_back(lhs);
        m_trail.push_back(rhs);
        if (is_gt(lhs, rhs)) {
            TRACE("propagate_values", tout << "insert " << mk_pp(lhs, m) << " -> " << mk_pp(rhs, m) << "\n";);
            m_scoped_substitution.insert(lhs, rhs, pr);
            return;
        }
        if (is_gt(rhs, lhs)) {
            TRACE("propagate_values", tout << "insert " << mk_pp(rhs, m) << " -> " << mk_pp(lhs, m) << "\n";);
            m_scoped_substitution.insert(rhs, lhs, m.mk_symmetry(pr));
            return;
        }
        TRACE("propagate_values", tout << "incompatible " << mk_pp(n, m) << "\n";);
    }
    if (m.is_not(n, n1)) {
        m_scoped_substitution.insert(n1, m.mk_false(), m.mk_iff_false(pr)); 
    }
    else {
        m_scoped_substitution.insert(n, m.mk_true(), m.mk_iff_true(pr)); 
    }
}

void expr_substitution_simplifier::compute_depth(expr* e) {
    ptr_vector<expr> todo;
    todo.push_back(e);    
    while (!todo.empty()) {
        e = todo.back();
        unsigned d = 0;
        if (m_expr2depth.contains(e)) {
            todo.pop_back();
            continue;
        }
        if (is_app(e)) {
            app* a = to_app(e);
            bool visited = true;
            for (expr* arg : *a) {
                unsigned d1 = 0;
                if (m_expr2depth.find(arg, d1)) {
                    d = std::max(d, d1);
                }
                else {
                    visited = false;
                    todo.push_back(arg);
                }
            }
            if (!visited) {
                continue;
            }
        }
        todo.pop_back();
        m_expr2depth.insert(e, d + 1);
    }
}

tactic * mk_dom_simplify_tactic(ast_manager & m, params_ref const & p) {
    return clean(alloc(dom_simplify_tactic, m, alloc(expr_substitution_simplifier, m), p));
}<|MERGE_RESOLUTION|>--- conflicted
+++ resolved
@@ -183,18 +183,7 @@
     return alloc(dom_simplify_tactic, m, m_simplifier->translate(m), m_params);
 }
 
-<<<<<<< HEAD
 void dom_simplify_tactic::operator()(goal_ref const & in, goal_ref_buffer & result) {
-=======
-void dom_simplify_tactic::operator()(
-    goal_ref const & in,
-    goal_ref_buffer & result,
-    model_converter_ref & mc,
-    proof_converter_ref & pc,
-    expr_dependency_ref & core) {
-    mc = nullptr; pc = nullptr; core = nullptr;
-
->>>>>>> fc719a5e
     tactic_report report("dom-simplify", *in.get());
     simplify_goal(*(in.get()));
     in->inc_depth();

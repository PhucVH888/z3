/*++
Copyright (c) 2016 Microsoft Corporation

Module Name:

    pb2bv_solver.cpp

Abstract:


Author:

    Nikolaj Bjorner (nbjorner) 2016-10-23

Notes:
   
--*/

#include "tactic/portfolio/pb2bv_solver.h"
#include "solver/solver_na2as.h"
#include "tactic/tactic.h"
#include "ast/rewriter/pb2bv_rewriter.h"
#include "ast/rewriter/th_rewriter.h"
#include "tactic/filter_model_converter.h"
#include "ast/ast_pp.h"
#include "model/model_smt2_pp.h"

class pb2bv_solver : public solver_na2as {
    ast_manager&     m;
    mutable expr_ref_vector  m_assertions;
    mutable ref<solver>      m_solver;
    mutable th_rewriter      m_th_rewriter;
    mutable pb2bv_rewriter   m_rewriter;

public:

    pb2bv_solver(ast_manager& m, params_ref const& p, solver* s):
        solver_na2as(m),
        m(m),
        m_assertions(m),
        m_solver(s),
        m_th_rewriter(m, p),
        m_rewriter(m, p)
    {
        solver::updt_params(p);
    }

    virtual ~pb2bv_solver() {}

    virtual solver* translate(ast_manager& m, params_ref const& p) {
        flush_assertions();
        return alloc(pb2bv_solver, m, p, m_solver->translate(m, p));
    }
    
    virtual void assert_expr(expr * t) {
        m_assertions.push_back(t);
    }

    virtual void assert_lemma(expr * t) {
        m_solver->assert_lemma(t);
    }

    virtual void push_core() {
        flush_assertions();
        m_rewriter.push();
        m_solver->push();
    }

    virtual void pop_core(unsigned n) {
        m_assertions.reset();
        m_solver->pop(n);
        m_rewriter.pop(n);
    }

    virtual lbool check_sat_core(unsigned num_assumptions, expr * const * assumptions) {
        flush_assertions();
        return m_solver->check_sat(num_assumptions, assumptions);
    }

<<<<<<< HEAD
    virtual void updt_params(params_ref const & p) { m_solver->updt_params(p); m_rewriter.updt_params(p); }
    virtual void collect_param_descrs(param_descrs & r) { m_solver->collect_param_descrs(r); m_rewriter.collect_param_descrs(r); }    
=======
    virtual void updt_params(params_ref const & p) { solver::updt_params(p); m_solver->updt_params(p);  }
    virtual void collect_param_descrs(param_descrs & r) { m_solver->collect_param_descrs(r); }    
>>>>>>> abeaefa8
    virtual void set_produce_models(bool f) { m_solver->set_produce_models(f); }
    virtual void set_progress_callback(progress_callback * callback) { m_solver->set_progress_callback(callback);  }
    virtual void collect_statistics(statistics & st) const { 
        m_rewriter.collect_statistics(st);
        m_solver->collect_statistics(st); 
    }
    virtual void get_unsat_core(ptr_vector<expr> & r) { m_solver->get_unsat_core(r); }
    virtual void get_model_core(model_ref & mdl) { 
        m_solver->get_model(mdl);
        if (mdl) {
            filter_model(mdl);            
        }
    } 
    virtual model_converter_ref get_model_converter() const { return m_solver->get_model_converter(); }
    virtual proof * get_proof() { return m_solver->get_proof(); }
    virtual std::string reason_unknown() const { return m_solver->reason_unknown(); }
    virtual void set_reason_unknown(char const* msg) { m_solver->set_reason_unknown(msg); }
    virtual void get_labels(svector<symbol> & r) { m_solver->get_labels(r); }
    virtual ast_manager& get_manager() const { return m;  }
    virtual expr_ref cube() { flush_assertions(); return m_solver->cube(); }
    virtual lbool find_mutexes(expr_ref_vector const& vars, vector<expr_ref_vector>& mutexes) { return m_solver->find_mutexes(vars, mutexes); }    
    virtual lbool get_consequences_core(expr_ref_vector const& asms, expr_ref_vector const& vars, expr_ref_vector& consequences) {
        flush_assertions(); 
        return m_solver->get_consequences(asms, vars, consequences); }

    void filter_model(model_ref& mdl) {
        if (m_rewriter.fresh_constants().empty()) {
            return;
        }
        filter_model_converter filter(m);
        func_decl_ref_vector const& fns = m_rewriter.fresh_constants();
        for (unsigned i = 0; i < fns.size(); ++i) {
            filter.insert(fns[i]);
        }
        filter(mdl, 0);
    }

    virtual unsigned get_num_assertions() const {
        flush_assertions();
        return m_solver->get_num_assertions();
    }

    virtual expr * get_assertion(unsigned idx) const {
        flush_assertions();
        return m_solver->get_assertion(idx);
    }


private:
    void flush_assertions() const {
        proof_ref proof(m);
        expr_ref fml1(m), fml(m);
        expr_ref_vector fmls(m);
        for (unsigned i = 0; i < m_assertions.size(); ++i) {
            m_th_rewriter(m_assertions[i].get(), fml1, proof);
            m_rewriter(fml1, fml, proof);
            m_solver->assert_expr(fml);
        }
        m_rewriter.flush_side_constraints(fmls);
        m_solver->assert_expr(fmls);
        m_assertions.reset();
    }
};

solver * mk_pb2bv_solver(ast_manager & m, params_ref const & p, solver* s) {
    return alloc(pb2bv_solver, m, p, s);
}<|MERGE_RESOLUTION|>--- conflicted
+++ resolved
@@ -77,13 +77,8 @@
         return m_solver->check_sat(num_assumptions, assumptions);
     }
 
-<<<<<<< HEAD
-    virtual void updt_params(params_ref const & p) { m_solver->updt_params(p); m_rewriter.updt_params(p); }
-    virtual void collect_param_descrs(param_descrs & r) { m_solver->collect_param_descrs(r); m_rewriter.collect_param_descrs(r); }    
-=======
-    virtual void updt_params(params_ref const & p) { solver::updt_params(p); m_solver->updt_params(p);  }
-    virtual void collect_param_descrs(param_descrs & r) { m_solver->collect_param_descrs(r); }    
->>>>>>> abeaefa8
+    virtual void updt_params(params_ref const & p) { solver::updt_params(p); m_rewriter.updt_params(p); m_solver->updt_params(p);  }
+    virtual void collect_param_descrs(param_descrs & r) { m_solver->collect_param_descrs(r); m_rewriter.collect_param_descrs(r);}    
     virtual void set_produce_models(bool f) { m_solver->set_produce_models(f); }
     virtual void set_progress_callback(progress_callback * callback) { m_solver->set_progress_callback(callback);  }
     virtual void collect_statistics(statistics & st) const { 

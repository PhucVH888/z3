/*++
Copyright (c) 2013 Microsoft Corporation

Module Name:

    lia2card_tactic.cpp

Abstract:

    Convert 0-1 integer variables cardinality constraints to built-in cardinality operator.

Author:
 
    Nikolaj Bjorner (nbjorner) 2013-11-5

Notes:

--*/
/*++
Copyright (c) 2013 Microsoft Corporation

Module Name:

    lia2card_tactic.cpp

Abstract:

    Convert 0-1 integer variables cardinality constraints to built-in cardinality operator.

Author:
 
    Nikolaj Bjorner (nbjorner) 2013-11-5

Notes:

--*/
#include"tactical.h"
#include"cooperate.h"
#include"bound_manager.h"
#include"ast_pp.h"
#include"pb_decl_plugin.h"
#include"arith_decl_plugin.h"
#include"rewriter_def.h"
#include"ast_util.h"
#include"ast_pp_util.h"

class lia2card_tactic : public tactic {
    struct lia_rewriter_cfg : public default_rewriter_cfg {
        ast_manager&     m;
        lia2card_tactic& t;
        arith_util       a;
        expr_ref_vector  args;
        vector<rational> coeffs;
        rational         coeff;

        bool is_pb(expr* x, expr* y, expr_ref_vector& args, vector<rational>& coeffs, rational& coeff) {
            args.reset();
            coeffs.reset();
            coeff.reset();
            return 
                t.get_pb_sum(x, rational::one(), args, coeffs, coeff) &&
                t.get_pb_sum(y, -rational::one(), args, coeffs, coeff);
        }

        bool is_le(expr* x, expr* y, expr_ref& result) {
            if (is_pb(x, y, args, coeffs, coeff)) {
                result = t.mk_le(coeffs.size(), coeffs.c_ptr(), args.c_ptr(), -coeff);
                return true;
            }
            else {
                return false;
            }
        }

        br_status mk_app_core(func_decl* f, unsigned sz, expr*const* es, expr_ref& result) {
            if (is_decl_of(f, a.get_family_id(), OP_LE) && is_le(es[0], es[1], result)) {
            }
            else if (is_decl_of(f, a.get_family_id(), OP_GE) && is_le(es[1], es[0], result)) {
            }
            else if (is_decl_of(f, a.get_family_id(), OP_LT) && is_le(es[1], es[0], result)) {
                result = m.mk_not(result);
            }
            else if (is_decl_of(f, a.get_family_id(), OP_GT) && is_le(es[0], es[1], result)) {
                result = m.mk_not(result);
            }
            else if (m.is_eq(f) && is_pb(es[0], es[1], args, coeffs, coeff)) {
                result = t.mk_eq(coeffs.size(), coeffs.c_ptr(), args.c_ptr(), -coeff); 
            }    
            else {
                return BR_FAILED;
            }
            TRACE("pbsum", tout << expr_ref(m.mk_app(f, sz, es), m) << " ==>\n" <<  result << "\n";);

#if 0
            expr_ref vc(m);
            vc = m.mk_not(m.mk_eq(m.mk_app(f, sz, es), result));
            ast_pp_util pp(m);
            pp.collect(vc);
            std::cout 
                << "(push)\n"
                << "(echo \"" << result << "\")\n"
                ;
            pp.display_decls(std::cout);
            std::cout
                << "(assert " << vc << ")\n"
                << "(check-sat)\n"
                << "(pop)\n";
#endif
            return BR_DONE;
        }

        bool rewrite_patterns() const { return false; }
        bool flat_assoc(func_decl * f) const { return false; }
        br_status reduce_app(func_decl * f, unsigned num, expr * const * args, expr_ref & result, proof_ref & result_pr) {
            result_pr = 0;
            return mk_app_core(f, num, args, result);
        }
        lia_rewriter_cfg(lia2card_tactic& t):m(t.m), t(t), a(m), args(m) {}
    };        

    class lia_rewriter : public rewriter_tpl<lia_rewriter_cfg> {
        lia_rewriter_cfg m_cfg;
    public:
        lia_rewriter(lia2card_tactic& t):
            rewriter_tpl<lia_rewriter_cfg>(t.m, false, m_cfg),
            m_cfg(t)
        {}
    };

public:
    typedef obj_hashtable<expr> expr_set;
    ast_manager &                    m;
    arith_util                       a;
    lia_rewriter                     m_rw;
    params_ref                       m_params;
    pb_util                          m_pb;
    mutable ptr_vector<expr>*        m_todo;
    expr_set*                        m_01s;
    bool                             m_compile_equality;
        
    lia2card_tactic(ast_manager & _m, params_ref const & p):
        m(_m),
        a(m),
        m_rw(*this),
        m_pb(m),
        m_todo(alloc(ptr_vector<expr>)),
        m_01s(alloc(expr_set)),
        m_compile_equality(false) {
    }

    virtual ~lia2card_tactic() {
        dealloc(m_todo);
        dealloc(m_01s);
    }
        
    void set_cancel(bool f) {
        m_rw.set_cancel(f);
    }
        
    void updt_params(params_ref const & p) {
        m_params = p;
        m_compile_equality = p.get_bool("compile_equality", false);
    }
    
    virtual void operator()(goal_ref const & g, 
                    goal_ref_buffer & result, 
                    model_converter_ref & mc, 
                    proof_converter_ref & pc,
                    expr_dependency_ref & core) {
        SASSERT(g->is_well_sorted());
        mc = 0; pc = 0; core = 0;
        m_01s->reset();
        
        tactic_report report("cardinality-intro", *g);
        
        bound_manager bounds(m);
        bounds(*g);

        
        bound_manager::iterator bit = bounds.begin(), bend = bounds.end();
        for (; bit != bend; ++bit) {
            expr* x = *bit;
            bool s1, s2;
            rational lo, hi;
            if (a.is_int(x) && 
                bounds.has_lower(x, lo, s1) && !s1 && lo.is_zero() &&
                bounds.has_upper(x, hi, s2) && !s2 && hi.is_one()) {
                m_01s->insert(x);
                TRACE("pb", tout << "add bound " << mk_pp(x, m) << "\n";);
            }
        }
        for (unsigned i = 0; i < g->size(); i++) {            
            expr_ref   new_curr(m);
            proof_ref  new_pr(m);        
            m_rw(g->form(i), new_curr, new_pr);
            if (m.proofs_enabled() && !new_pr) {
                new_pr = m.mk_rewrite(g->form(i), new_curr);
                new_pr = m.mk_modus_ponens(g->pr(i), new_pr);
            }
            g->update(i, new_curr, new_pr, g->dep(i));
        }
        g->inc_depth();
        result.push_back(g.get());
        TRACE("pb", g->display(tout););
        SASSERT(g->is_well_sorted());
        
        // TBD: convert models for 0-1 variables.
        // TBD: support proof conversion (or not..)
    }

<<<<<<< HEAD
    void extract_pb_substitution(goal_ref const& g, expr_safe_replace& sub) {
        ast_mark mark;
        for (unsigned i = 0; i < g->size(); i++) {
            extract_pb_substitution(mark, g->form(i), sub);
        }
    }
    
    void extract_pb_substitution(ast_mark& mark, expr* fml, expr_safe_replace& sub) {
        expr_ref tmp(m);
        m_todo->reset();
        m_todo->push_back(fml);
        while (!m_todo->empty()) {
            expr* e = m_todo->back();
            m_todo->pop_back();
            if (mark.is_marked(e) || !is_app(e)) {
                continue;
            }
            mark.mark(e, true);
            if (get_pb_relation(sub, e, tmp)) {
                sub.insert(e, tmp);
                continue;
            }
            if (get_pb_sum(sub, e, tmp)) {
                sub.insert(e, tmp);
                continue;
            }
            app* ap = to_app(e);
            m_todo->append(ap->get_num_args(), ap->get_args());
        }
    }

=======
>>>>>>> 09980a49

    bool is_01var(expr* x) const {
        return m_01s->contains(x);
    }
    
    expr_ref mk_01(expr* x) {
        expr* r = m.mk_eq(x, a.mk_numeral(rational(1), m.get_sort(x)));
        return expr_ref(r, m);
    }        
    

    bool get_pb_sum(expr_safe_replace& sub, expr* term, expr_ref& result) {
        expr_ref_vector args(m);
        vector<rational> coeffs;
        rational coeff;
        if ((a.is_int(term) || a.is_real(term)) && get_pb_sum(term, rational::one(), args, coeffs, coeff)) {
            expr_ref z(m);
            sort* s = m.get_sort(term);
            z = a.mk_numeral(rational(0), s);
            for (unsigned i = 0; i < args.size(); ++i) {
                args[i] = m.mk_ite(args[i].get(), a.mk_numeral(coeffs[i], s), z);
            }
            if (!coeff.is_zero()) {
                args.push_back(a.mk_numeral(coeff, s));
            }
            switch (args.size()) {
            case 0:
                result = a.mk_numeral(rational(0), s);
                break;
            case 1:
                result = args[0].get();
                break;
            default:
                result = a.mk_add(args.size(), args.c_ptr());
                break;
            }
            return true;
        }
        else {
            return false;
        }            
    }

    expr* mk_le(unsigned sz, rational const* weights, expr* const* args, rational const& w) {
        if (sz == 0) {
            return w.is_neg()?m.mk_false():m.mk_true();
        }
        if (sz == 1 && weights[0].is_one() && w >= rational::one()) {
            return m.mk_true();
        }
        if (sz == 1 && weights[0].is_one() && w.is_zero()) {
            return m.mk_not(args[0]);
        }
        if (w.is_neg()) {
            DEBUG_CODE(for (unsigned i = 0; i < sz; ++i) SASSERT(weights[i].is_nonneg()); );
            return m.mk_false();
        }
        return m_pb.mk_le(sz, weights, args, w);
    }

    expr* mk_eq(unsigned sz, rational const* weights, expr* const* args, rational const& w) {
        if (w.is_neg()) {
            DEBUG_CODE(for (unsigned i = 0; i < sz; ++i) SASSERT(weights[i].is_nonneg()); );
            return m.mk_false();
        }
        if (m_compile_equality) {
            return m_pb.mk_eq(sz, weights, args, w);
        }
        else {
            return m.mk_and(mk_ge(sz, weights, args, w), mk_le(sz, weights, args, w));
        }
    }
    
    expr* mk_ge(unsigned sz, rational const* weights, expr* const* args, rational const& w) {
        if (sz == 0) {
            return w.is_pos()?m.mk_false():m.mk_true();
        }
        if (sz == 1 && weights[0].is_one() && w.is_one()) {
            return args[0];
        }
        if (sz == 1 && weights[0].is_one() && w.is_zero()) {
            return m.mk_not(args[0]);
        }
        if (w.is_neg()) {
            DEBUG_CODE(for (unsigned i = 0; i < sz; ++i) SASSERT(weights[i].is_nonneg()); );
            return m.mk_true();
        }
        return m_pb.mk_ge(sz, weights, args, w);
    }
    
    bool get_pb_sum(expr* x, rational const& mul, expr_ref_vector& args, vector<rational>& coeffs, rational& coeff) {
        expr_ref_vector conds(m);
        return get_sum(x, mul, conds, args, coeffs, coeff);
    }

    bool get_sum(expr* x, rational const& mul, expr_ref_vector& conds, expr_ref_vector& args, vector<rational>& coeffs, rational& coeff) {
        expr *y, *z, *u;
        rational r, q;
        app* f = to_app(x);
        bool ok = true;
        if (a.is_add(x)) {
            for (unsigned i = 0; ok && i < f->get_num_args(); ++i) {
                ok = get_sum(f->get_arg(i), mul, conds, args, coeffs, coeff);
            }
        }
        else if (a.is_sub(x, y, z)) {
            ok = get_sum(y, mul, conds, args, coeffs, coeff);
            ok = ok && get_sum(z, -mul, conds, args, coeffs, coeff);
        }
        else if (a.is_uminus(x, y)) {
            ok = get_sum(y, -mul, conds, args, coeffs, coeff);
        }
        else if (a.is_mul(x, y, z) && is_numeral(y, r)) {
            ok = get_sum(z, r*mul, conds, args, coeffs, coeff);
        }                
        else if (a.is_mul(x, z, y) && is_numeral(y, r)) {
            ok = get_sum(z, r*mul, conds, args, coeffs, coeff);
        }
        else if (a.is_to_real(x, y)) {
            ok = get_sum(y, mul, conds, args, coeffs, coeff);
        }
        else if (m.is_ite(x, y, z, u)) {
            conds.push_back(y);
            ok = get_sum(z, mul, conds, args, coeffs, coeff);
            conds.pop_back();
            conds.push_back(m.mk_not(y));
            ok &= get_sum(u, mul, conds, args, coeffs, coeff);
            conds.pop_back();            
        }
        else if (m.is_ite(x, y, z, u) && is_numeral(u, r) && r.is_zero()) {
            unsigned sz = args.size();
            ok = get_pb_sum(z, mul, args, coeffs, coeff);
            if (ok) {
                for (unsigned i = sz; i < args.size(); ++i) {
                    args[i] = m.mk_and(y, args[i].get());
                }
            }            
        }
        else if (is_01var(x)) {
            insert_arg(mul, conds, mk_01(x), args, coeffs, coeff);
        }
        else if (is_numeral(x, r)) {
            insert_arg(mul*r, conds, m.mk_true(), args, coeffs, coeff);
        }
        else {
            TRACE("pb", tout << "Can't handle " << mk_pp(x, m) << "\n";);
            ok = false;
        }
        return ok;
    }

    expr_ref add_conds(expr_ref_vector& es, expr* e) {
        expr_ref result(m);
        if (!m.is_true(e)) {
            es.push_back(e);
        }
        result = mk_and(m, es.size(), es.c_ptr());
        if (!m.is_true(e)) {
            es.pop_back();
        }
        return result;
    }

    bool is_numeral(expr* e, rational& r) {
        if (a.is_uminus(e, e) && is_numeral(e, r)) {
            r.neg();
            return true;
        }
        if (a.is_to_real(e, e)) {
            return is_numeral(e, r);
        }
        return a.is_numeral(e, r);
    }
    
    void insert_arg(
        rational const& p, 
        expr_ref_vector& conds,
        expr* x, 
        expr_ref_vector& args, vector<rational>& coeffs, rational& coeff) {
        expr_ref cond = add_conds(conds, x);
        if (m.is_true(cond)) {
            coeff += p;
        }
        else if (p.is_neg()) {
            // -p*x = p*(1-x) - p
            args.push_back(m.mk_not(cond));
            coeffs.push_back(-p);
            coeff += p;
        }
        else if (p.is_pos()) {
            args.push_back(cond);
            coeffs.push_back(p);
        }
    }

    virtual tactic * translate(ast_manager & m) {
        return alloc(lia2card_tactic, m, m_params);
    }
        
    virtual void collect_param_descrs(param_descrs & r) {
        r.insert("compile_equality", CPK_BOOL, 
                 "(default:false) compile equalities into pseudo-Boolean equality");
    }
        
    virtual void cleanup() {        
        expr_set* d = alloc(expr_set);
        ptr_vector<expr>* todo = alloc(ptr_vector<expr>);
        #pragma omp critical (tactic_cancel)
        {
            std::swap(m_01s, d);
            std::swap(m_todo, todo);
        }
        dealloc(d);
        dealloc(todo);
    }
};

tactic * mk_lia2card_tactic(ast_manager & m, params_ref const & p) {
    return clean(alloc(lia2card_tactic, m, p));
}

bool get_pb_sum(expr* term, expr_ref_vector& args, vector<rational>& coeffs, rational& coeff) {
    params_ref p;
    ast_manager& m = args.get_manager();
    lia2card_tactic tac(m, p);
    return tac.get_pb_sum(term, rational::one(), args, coeffs, coeff);
}<|MERGE_RESOLUTION|>--- conflicted
+++ resolved
@@ -208,40 +208,6 @@
         // TBD: support proof conversion (or not..)
     }
 
-<<<<<<< HEAD
-    void extract_pb_substitution(goal_ref const& g, expr_safe_replace& sub) {
-        ast_mark mark;
-        for (unsigned i = 0; i < g->size(); i++) {
-            extract_pb_substitution(mark, g->form(i), sub);
-        }
-    }
-    
-    void extract_pb_substitution(ast_mark& mark, expr* fml, expr_safe_replace& sub) {
-        expr_ref tmp(m);
-        m_todo->reset();
-        m_todo->push_back(fml);
-        while (!m_todo->empty()) {
-            expr* e = m_todo->back();
-            m_todo->pop_back();
-            if (mark.is_marked(e) || !is_app(e)) {
-                continue;
-            }
-            mark.mark(e, true);
-            if (get_pb_relation(sub, e, tmp)) {
-                sub.insert(e, tmp);
-                continue;
-            }
-            if (get_pb_sum(sub, e, tmp)) {
-                sub.insert(e, tmp);
-                continue;
-            }
-            app* ap = to_app(e);
-            m_todo->append(ap->get_num_args(), ap->get_args());
-        }
-    }
-
-=======
->>>>>>> 09980a49
 
     bool is_01var(expr* x) const {
         return m_01s->contains(x);
@@ -253,37 +219,6 @@
     }        
     
 
-    bool get_pb_sum(expr_safe_replace& sub, expr* term, expr_ref& result) {
-        expr_ref_vector args(m);
-        vector<rational> coeffs;
-        rational coeff;
-        if ((a.is_int(term) || a.is_real(term)) && get_pb_sum(term, rational::one(), args, coeffs, coeff)) {
-            expr_ref z(m);
-            sort* s = m.get_sort(term);
-            z = a.mk_numeral(rational(0), s);
-            for (unsigned i = 0; i < args.size(); ++i) {
-                args[i] = m.mk_ite(args[i].get(), a.mk_numeral(coeffs[i], s), z);
-            }
-            if (!coeff.is_zero()) {
-                args.push_back(a.mk_numeral(coeff, s));
-            }
-            switch (args.size()) {
-            case 0:
-                result = a.mk_numeral(rational(0), s);
-                break;
-            case 1:
-                result = args[0].get();
-                break;
-            default:
-                result = a.mk_add(args.size(), args.c_ptr());
-                break;
-            }
-            return true;
-        }
-        else {
-            return false;
-        }            
-    }
 
     expr* mk_le(unsigned sz, rational const* weights, expr* const* args, rational const& w) {
         if (sz == 0) {

--- conflicted
+++ resolved
@@ -68,12 +68,7 @@
 
     virtual char const * get_name() const = 0;
     
-<<<<<<< HEAD
-    virtual void display(std::ostream & out) {
-=======
     void display(std::ostream & out) override {
-        out << "(" << get_name() << "\n";
->>>>>>> fc719a5e
         m_c1->display(out);
         m_c2->display(out);
     }
@@ -90,16 +85,9 @@
     T * translate_core(ast_translation & translator) {
         T * t1 = m_c1 ? m_c1->translate(translator) : nullptr;
         ptr_buffer<T> t2s;
-<<<<<<< HEAD
         for (T* c : m_c2s)
-            t2s.push_back(c ? c->translate(translator) : 0);
+            t2s.push_back(c ? c->translate(translator) : nullptr);
         return alloc(T2, t1, m_c2s.size(), t2s.c_ptr(), m_szs.c_ptr());
-=======
-        unsigned num = m_c2s.size();
-        for (unsigned i = 0; i < num; i++)
-            t2s.push_back(m_c2s[i] ? m_c2s[i]->translate(translator) : nullptr);
-        return alloc(T2, t1, num, t2s.c_ptr(), m_szs.c_ptr());
->>>>>>> fc719a5e
     }
 
 public:
@@ -114,19 +102,9 @@
         }
     }
 
-<<<<<<< HEAD
-    virtual ~concat_star_converter() {
+    ~concat_star_converter() override {
         for (T* c : m_c2s)
             if (c) c->dec_ref();
-=======
-    ~concat_star_converter() override {
-        unsigned sz = m_c2s.size();
-        for (unsigned i = 0; i < sz; i++) {
-            T * c2 = m_c2s[i];
-            if (c2)
-                c2->dec_ref();
-        }
->>>>>>> fc719a5e
     }
 
     void cancel() override {
@@ -138,12 +116,7 @@
 
     virtual char const * get_name() const = 0;
     
-<<<<<<< HEAD
-    virtual void display(std::ostream & out) {
-=======
     void display(std::ostream & out) override {
-        out << "(" << get_name() << "\n";
->>>>>>> fc719a5e
         if (m_c1)
             m_c1->display(out);
         for (T* c : m_c2s) 

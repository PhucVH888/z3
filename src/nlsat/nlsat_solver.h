--- conflicted
+++ resolved
@@ -203,11 +203,7 @@
         void updt_params(params_ref const & p);
         static void collect_param_descrs(param_descrs & d);
 
-<<<<<<< HEAD
         void reset();
-        void set_cancel(bool f);
-=======
->>>>>>> c2ab9b72
         void collect_statistics(statistics & st);
         void reset_statistics();
         void display_status(std::ostream & out) const;

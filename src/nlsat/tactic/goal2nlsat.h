/*++
Copyright (c) 2012 Microsoft Corporation

Module Name:

    goal2nlsat.h

Abstract:

    "Compile" a goal into the nonlinear arithmetic engine.
    Non-arithmetic atoms are "abstracted" into boolean variables.
    Non-supported terms are "abstracted" into variables.

    The mappings can be used to convert back the state of the 
    engine into a goal.

Author:

    Leonardo (leonardo) 2012-01-02

Notes:

--*/
#ifndef GOAL2NLSAT_H_
#define GOAL2NLSAT_H_

#include"nlsat_types.h"
#include"model_converter.h"

class goal;
class expr2var;

class goal2nlsat {
    struct imp;
    imp *  m_imp;
    struct scoped_set_imp;
public:
    goal2nlsat();
    ~goal2nlsat();
    
    static void collect_param_descrs(param_descrs & r);
    
    /**
       \brief "Compile" the goal into the given nlsat engine.
       Store a mapping from atoms to boolean variables into a2b.
       Store a mapping from terms into arithmetic variables into t2x.
       
       \remark a2b and t2x m don't need to be empty. The definitions there are reused.

       The input is expected to be in CNF
    */
    void operator()(goal const & g, params_ref const & p, nlsat::solver & s, expr2var & a2b, expr2var & t2x);
    
};

class nlsat2goal {
    struct imp;
    imp *  m_imp;
public:
    nlsat2goal(ast_manager& m);
    ~nlsat2goal();


    /**
       \brief Translate the state of the nlsat engine back into a goal.
    */
<<<<<<< HEAD
//    void operator()(nlsat::solver const & s, expr2var const & a2b, expr2var const & t2x,
//                    params_ref const & p, goal & g, model_converter_ref & mc);

    /**
       \brief Translate a literal into a formula.
    */   
    expr_ref operator()(nlsat::solver& s, u_map<expr*> const& b2a, u_map<expr*> const& x2t, nlsat::literal l);

//    void set_cancel(bool f);
=======
    void operator()(nlsat::solver const & s, expr2var const & a2b, expr2var const & t2x,
                    params_ref const & p, goal & g, model_converter_ref & mc);
    
>>>>>>> c2ab9b72
};

#endif<|MERGE_RESOLUTION|>--- conflicted
+++ resolved
@@ -60,25 +60,13 @@
     nlsat2goal(ast_manager& m);
     ~nlsat2goal();
 
-
-    /**
-       \brief Translate the state of the nlsat engine back into a goal.
-    */
-<<<<<<< HEAD
-//    void operator()(nlsat::solver const & s, expr2var const & a2b, expr2var const & t2x,
-//                    params_ref const & p, goal & g, model_converter_ref & mc);
+    static void collect_param_descrs(param_descrs & r);
 
     /**
        \brief Translate a literal into a formula.
     */   
     expr_ref operator()(nlsat::solver& s, u_map<expr*> const& b2a, u_map<expr*> const& x2t, nlsat::literal l);
 
-//    void set_cancel(bool f);
-=======
-    void operator()(nlsat::solver const & s, expr2var const & a2b, expr2var const & t2x,
-                    params_ref const & p, goal & g, model_converter_ref & mc);
-    
->>>>>>> c2ab9b72
 };
 
 #endif
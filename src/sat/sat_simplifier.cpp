--- conflicted
+++ resolved
@@ -921,10 +921,6 @@
             model_converter::entry * new_entry = 0;
             if (s.is_external(l.var()) || s.was_eliminated(l.var())) 
                 return;
-<<<<<<< HEAD
-=======
-
->>>>>>> 6a3f7582
             {
 
                 m_to_remove.reset();
@@ -1429,12 +1425,8 @@
     };
 
     void simplifier::elim_vars() {
-<<<<<<< HEAD
         if (!m_elim_vars) return;
         
-=======
-        IF_VERBOSE(10, s.display(verbose_stream()););
->>>>>>> 6a3f7582
         elim_var_report rpt(*this);
         bool_var_vector vars;
         order_vars_for_elim(vars);

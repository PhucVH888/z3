/*++
Copyright (c) 2011 Microsoft Corporation

Module Name:

    theory_seq.h

Abstract:

    Native theory solver for sequences.

Author:

    Nikolaj Bjorner (nbjorner) 2015-6-12

Revision History:

--*/
#ifndef THEORY_SEQ_H_
#define THEORY_SEQ_H_

#include "smt/smt_theory.h"
#include "ast/seq_decl_plugin.h"
#include "smt/theory_seq_empty.h"
#include "ast/rewriter/th_rewriter.h"
#include "ast/ast_trail.h"
#include "util/scoped_vector.h"
#include "util/scoped_ptr_vector.h"
#include "math/automata/automaton.h"
#include "ast/rewriter/seq_rewriter.h"
#include "util/union_find.h"
#include "util/obj_ref_hashtable.h"

namespace smt {

    class theory_seq : public theory {
        struct assumption {
            enode* n1, *n2;
            literal lit;
            assumption(enode* n1, enode* n2): n1(n1), n2(n2), lit(null_literal) {}
            assumption(literal lit): n1(nullptr), n2(nullptr), lit(lit) {}
        };
        typedef scoped_dependency_manager<assumption> dependency_manager;
        typedef dependency_manager::dependency dependency;        

        typedef trail_stack<theory_seq> th_trail_stack;
        typedef std::pair<expr*, dependency*> expr_dep;
        typedef obj_map<expr, expr_dep> eqdep_map_t; 
        typedef union_find<theory_seq> th_union_find;

        class seq_value_proc;
        
<<<<<<< HEAD
=======

>>>>>>> 8791f61a
        // cache to track evaluations under equalities
        class eval_cache {
            eqdep_map_t             m_map;
            expr_ref_vector         m_trail;
        public:
            eval_cache(ast_manager& m): m_trail(m) {}
            bool find(expr* v, expr_dep& r) const { return m_map.find(v, r); }
            void insert(expr* v, expr_dep& r) { m_trail.push_back(v); m_trail.push_back(r.first); m_map.insert(v, r); }
            void reset() { m_map.reset(); m_trail.reset(); }
        };
        
        // map from variables to representatives 
        // + a cache for normalization.
        class solution_map {
            enum map_update { INS, DEL };
            ast_manager&           m;
            dependency_manager&    m_dm;
            eqdep_map_t            m_map;            
            eval_cache             m_cache;
            expr_ref_vector        m_lhs, m_rhs;
            ptr_vector<dependency> m_deps;
            svector<map_update>    m_updates;
            unsigned_vector        m_limit;

            void add_trail(map_update op, expr* l, expr* r, dependency* d);
        public:
            solution_map(ast_manager& m, dependency_manager& dm): 
                m(m),  m_dm(dm), m_cache(m), m_lhs(m), m_rhs(m) {}
            bool  empty() const { return m_map.empty(); }
            void  update(expr* e, expr* r, dependency* d);
            void  add_cache(expr* v, expr_dep& r) { m_cache.insert(v, r); }
            bool  find_cache(expr* v, expr_dep& r) { return m_cache.find(v, r); }
            expr* find(expr* e, dependency*& d);
            expr* find(expr* e);
            bool  find1(expr* a, expr*& b, dependency*& dep);
            void  find_rec(expr* e, svector<std::pair<expr*, dependency*> >& finds);
            bool  is_root(expr* e) const;
            void  cache(expr* e, expr* r, dependency* d);
            void  reset_cache() { m_cache.reset(); }
            void  push_scope() { m_limit.push_back(m_updates.size()); }
            void  pop_scope(unsigned num_scopes);
            void  display(std::ostream& out) const;
        };

        // Table of current disequalities
        class exclusion_table {
            typedef obj_pair_hashtable<expr, expr> table_t;
            ast_manager&                      m;
            table_t                           m_table;
            expr_ref_vector                   m_lhs, m_rhs;
            unsigned_vector                   m_limit;
        public:
            exclusion_table(ast_manager& m): m(m), m_lhs(m), m_rhs(m) {}
            ~exclusion_table() { }
            bool empty() const { return m_table.empty(); }
            void update(expr* e, expr* r);
            bool contains(expr* e, expr* r) const;
            void push_scope() { m_limit.push_back(m_lhs.size()); }
            void pop_scope(unsigned num_scopes);
            void display(std::ostream& out) const;            
        };

        // Asserted or derived equality with dependencies
        class eq {
            unsigned         m_id;
            expr_ref_vector  m_lhs;
            expr_ref_vector  m_rhs;
            dependency*      m_dep;
        public:
            
            eq(unsigned id, expr_ref_vector& l, expr_ref_vector& r, dependency* d):
                m_id(id), m_lhs(l), m_rhs(r), m_dep(d) {}
            eq(eq const& other): m_id(other.m_id), m_lhs(other.m_lhs), m_rhs(other.m_rhs), m_dep(other.m_dep) {}
            eq& operator=(eq const& other) {
                if (this != &other) {
                    m_lhs.reset(); 
                    m_rhs.reset();
                    m_lhs.append(other.m_lhs); 
                    m_rhs.append(other.m_rhs); 
                    m_dep = other.m_dep;
                    m_id = other.m_id;
                } 
                return *this; 
            }
            expr_ref_vector const& ls() const { return m_lhs; }
            expr_ref_vector const& rs() const { return m_rhs; }
            dependency* dep() const { return m_dep; }
            unsigned id() const { return m_id; }
        };

        eq mk_eqdep(expr* l, expr* r, dependency* dep) {
            expr_ref_vector ls(m), rs(m);
            m_util.str.get_concat(l, ls);
            m_util.str.get_concat(r, rs);
            return eq(m_eq_id++, ls, rs, dep);
        }        

        class ne {      
            expr_ref                 m_l, m_r;
            vector<expr_ref_vector>  m_lhs, m_rhs;
            literal_vector           m_lits;
            dependency*              m_dep;
        public:
            ne(expr_ref const& l, expr_ref const& r, dependency* dep):
                m_l(l), m_r(r), m_dep(dep) {
                    expr_ref_vector ls(l.get_manager()); ls.push_back(l);
                    expr_ref_vector rs(r.get_manager()); rs.push_back(r);
                    m_lhs.push_back(ls);
                    m_rhs.push_back(rs);
                }

            ne(expr_ref const& _l, expr_ref const& _r, vector<expr_ref_vector> const& l, vector<expr_ref_vector> const& r, literal_vector const& lits, dependency* dep):
                m_l(_l), m_r(_r),
                m_lhs(l),
                m_rhs(r),
                m_lits(lits),
                m_dep(dep) {}

            ne(ne const& other): 
                m_l(other.m_l), m_r(other.m_r),
                m_lhs(other.m_lhs), m_rhs(other.m_rhs), m_lits(other.m_lits), m_dep(other.m_dep) {}

            ne& operator=(ne const& other) { 
                if (this != &other) {
                    m_l = other.m_l;
                    m_r = other.m_r;
                    m_lhs.reset();  m_lhs.append(other.m_lhs);
                    m_rhs.reset();  m_rhs.append(other.m_rhs); 
                    m_lits.reset(); m_lits.append(other.m_lits); 
                    m_dep = other.m_dep; 
                }
                return *this; 
            }            
            vector<expr_ref_vector> const& ls() const { return m_lhs; }
            vector<expr_ref_vector> const& rs() const { return m_rhs; }
            expr_ref_vector const& ls(unsigned i) const { return m_lhs[i]; }
            expr_ref_vector const& rs(unsigned i) const { return m_rhs[i]; }
            literal_vector const& lits() const { return m_lits; }
            literal lits(unsigned i) const { return m_lits[i]; }
            dependency* dep() const { return m_dep; }
            expr_ref const& l() const { return m_l; }
            expr_ref const& r() const { return m_r; }
        };

        class nc {
            expr_ref                 m_contains;
            dependency*              m_dep;
        public:
            nc(expr_ref const& c, dependency* dep):
                m_contains(c), 
                m_dep(dep) {}
            nc(nc const& other):
                m_contains(other.m_contains), 
                m_dep(other.m_dep) {}
            nc& operator=(nc const& other) {
                if (this != &other) {
                    m_contains = other.m_contains;
                    m_dep = other.m_dep;
                }
                return *this;
            }
            dependency* deps() const { return m_dep; }
            expr_ref const& contains() const { return m_contains; }
        };

        class apply {
        public:
            virtual ~apply() {}
            virtual void operator()(theory_seq& th) = 0;
        };

        class replay_length_coherence : public apply {
            expr_ref m_e;
        public:
            replay_length_coherence(ast_manager& m, expr* e) : m_e(e, m) {}
            ~replay_length_coherence() override {}
            void operator()(theory_seq& th) override {
                th.check_length_coherence(m_e);
                m_e.reset();
            }
        };

        class replay_fixed_length : public apply {
            expr_ref m_e;
        public:
            replay_fixed_length(ast_manager& m, expr* e) : m_e(e, m) {}
            ~replay_fixed_length() override {}
            void operator()(theory_seq& th) override {
                th.fixed_length(m_e);
                m_e.reset();
            }
        };

        class replay_axiom : public apply {
            expr_ref m_e;
        public:
            replay_axiom(ast_manager& m, expr* e) : m_e(e, m) {}
            ~replay_axiom() override {}
            void operator()(theory_seq& th) override {
                th.enque_axiom(m_e);
                m_e.reset();
            }
        };

        class push_replay : public trail<theory_seq> {
            apply* m_apply;
        public:
            push_replay(apply* app): m_apply(app) {}
            void undo(theory_seq& th) override {
                th.m_replay.push_back(m_apply);
            }
        };

        class pop_branch : public trail<theory_seq> {
            unsigned k;
        public:
            pop_branch(unsigned k): k(k) {}
            void undo(theory_seq& th) override {
                th.m_branch_start.erase(k);
            }
        };

        void erase_index(unsigned idx, unsigned i);

        struct stats {
            stats() { reset(); }
            void reset() { memset(this, 0, sizeof(stats)); }
            unsigned m_num_splits;
            unsigned m_num_reductions;
            unsigned m_propagate_automata;
            unsigned m_check_length_coherence;
            unsigned m_branch_variable;
            unsigned m_solve_nqs;
            unsigned m_solve_eqs;
            unsigned m_add_axiom;
            unsigned m_extensionality;
            unsigned m_fixed_length;
            unsigned m_propagate_contains;
            unsigned m_int_string;
        };
        typedef hashtable<rational, rational::hash_proc, rational::eq_proc> rational_set;

        ast_manager&               m;
<<<<<<< HEAD
        theory_seq_params const &  m_params;
=======
        theory_seq_params const&   m_params;
>>>>>>> 8791f61a
        dependency_manager         m_dm;
        solution_map               m_rep;        // unification representative.
        bool                       m_reset_cache; // invalidate cache.
        scoped_vector<eq>          m_eqs;        // set of current equations.
        scoped_vector<ne>          m_nqs;        // set of current disequalities.
        scoped_vector<nc>          m_ncs;        // set of non-contains constraints.
        unsigned                   m_eq_id;
        th_union_find              m_find;

        obj_ref_map<ast_manager, expr, unsigned_vector>    m_overlap;
        obj_ref_map<ast_manager, expr, unsigned_vector>    m_overlap2;
        obj_map<enode, obj_map<enode, int>>   m_len_offset;
        int                                   m_len_prop_lvl;


        seq_factory*               m_factory;    // value factory
        exclusion_table            m_exclude;    // set of asserted disequalities.
        expr_ref_vector            m_axioms;     // list of axioms to add.
        obj_hashtable<expr>        m_axiom_set;
        unsigned                   m_axioms_head; // index of first axiom to add.
        bool            m_incomplete;             // is the solver (clearly) incomplete for the fragment.
        expr_ref_vector     m_int_string;
        rational_set        m_itos_axioms;
        rational_set        m_stoi_axioms;
        obj_hashtable<expr> m_length;             // is length applied
        scoped_ptr_vector<apply> m_replay;        // set of actions to replay
        model_generator* m_mg;
        th_rewriter      m_rewrite;
        seq_rewriter     m_seq_rewrite;
        seq_util         m_util;
        arith_util       m_autil;
        th_trail_stack   m_trail_stack;
        stats            m_stats;
        symbol           m_prefix, m_suffix, m_accept, m_reject;
        symbol           m_tail, m_nth, m_seq_first, m_seq_last, m_indexof_left, m_indexof_right, m_aut_step;
        symbol           m_pre, m_post, m_eq, m_seq_align;
        ptr_vector<expr> m_todo;
        expr_ref_vector  m_ls, m_rs, m_lhs, m_rhs;

        // maintain automata with regular expressions.
        scoped_ptr_vector<eautomaton>  m_automata;
        obj_map<expr, eautomaton*>     m_re2aut;
        expr_ref_vector                m_res;

        // queue of asserted atoms
        ptr_vector<expr>               m_atoms;
        unsigned_vector                m_atoms_lim;
        unsigned                       m_atoms_qhead;
        bool                           m_new_solution;     // new solution added
        bool                           m_new_propagation;  // new propagation to core
        re2automaton                   m_mk_aut;

        obj_hashtable<expr>            m_fixed;            // string variables that are fixed length.

        void init(context* ctx) override;
        final_check_status final_check_eh() override;
        bool internalize_atom(app* atom, bool) override;
        bool internalize_term(app*) override;
        void internalize_eq_eh(app * atom, bool_var v) override;
        void new_eq_eh(theory_var, theory_var) override;
        void new_diseq_eh(theory_var, theory_var) override;
        void assign_eh(bool_var v, bool is_true) override;
        bool can_propagate() override;
        void propagate() override;
        void push_scope_eh() override;
        void pop_scope_eh(unsigned num_scopes) override;
        void restart_eh() override;
        void relevant_eh(app* n) override;
        theory* mk_fresh(context* new_ctx) override { return alloc(theory_seq, new_ctx->get_manager(), m_params); }
        char const * get_name() const override { return "seq"; }
        theory_var mk_var(enode* n) override;
        void apply_sort_cnstr(enode* n, sort* s) override;
        void display(std::ostream & out) const override;
        void collect_statistics(::statistics & st) const override;
        model_value_proc * mk_value(enode * n, model_generator & mg) override;
        void init_model(model_generator & mg) override;
        void finalize_model(model_generator & mg) override;
        void init_search_eh() override;

        void init_model(expr_ref_vector const& es);
        
        void len_offset(expr* const& e, rational val);
        void prop_arith_to_len_offset();
        int find_fst_non_empty_idx(expr_ref_vector const& x) const;
        expr* find_fst_non_empty_var(expr_ref_vector const& x) const;
        void find_max_eq_len(expr_ref_vector const& ls, expr_ref_vector const& rs);
        bool has_len_offset(expr_ref_vector const& ls, expr_ref_vector const& rs, int & diff);
        bool find_better_rep(expr_ref_vector const& ls, expr_ref_vector const& rs, unsigned const& idx, dependency*& deps, expr_ref_vector & res);
        
        // final check 
        bool simplify_and_solve_eqs();   // solve unitary equalities
        bool reduce_length_eq();
        bool branch_unit_variable();     // branch on XYZ = abcdef
        bool branch_binary_variable();   // branch on abcX = Ydefg 
        bool branch_ternary_variable1(); // branch on XabcY = Zdefg or XabcY = defgZ
        bool branch_ternary_variable2(); // branch on XabcY = defgZmnpq
        bool branch_quat_variable();     // branch on XabcY = ZdefgT
        bool len_based_split();          // split based on len offset
        bool branch_variable_mb();       // branch on a variable, model based on length
        bool branch_variable();          // branch on a variable
        bool is_solved(); 
        bool check_length_coherence();
        bool check_length_coherence0(expr* e);
        bool check_length_coherence(expr* e);
        bool fixed_length(bool is_zero = false);
        bool fixed_length(expr* e, bool is_zero);
        void branch_unit_variable(dependency* dep, expr* X, expr_ref_vector const& units);
        bool branch_variable(eq const& e);
        bool branch_binary_variable(eq const& e);
        bool eq_unit(expr* const& l, expr* const &r) const;       
        unsigned_vector overlap(expr_ref_vector const& ls, expr_ref_vector const& rs);
        unsigned_vector overlap2(expr_ref_vector const& ls, expr_ref_vector const& rs);
        bool branch_ternary_variable_base(dependency* dep, unsigned_vector indexes, expr* const& x, expr_ref_vector const& xs, expr* const& y1, expr_ref_vector const& ys, expr* const& y2);
        bool branch_ternary_variable_base2(dependency* dep, unsigned_vector indexes, expr_ref_vector const& xs, expr* const& x, expr* const& y1, expr_ref_vector const& ys, expr* const& y2);
        bool branch_ternary_variable(eq const& e, bool flag1 = false);
        bool branch_ternary_variable2(eq const& e, bool flag1 = false);
        bool branch_quat_variable(eq const& e);
        bool len_based_split(eq const& e);
        bool is_unit_eq(expr_ref_vector const& ls, expr_ref_vector const& rs);
        bool propagate_length_coherence(expr* e);  
        bool split_lengths(dependency* dep,
                           expr_ref_vector const& ls, expr_ref_vector const& rs, 
                           vector<rational> const& ll, vector<rational> const& rl);
        bool set_empty(expr* x);
        bool is_complex(eq const& e);

        bool check_extensionality();
        bool check_contains();
        bool solve_eqs(unsigned start);
        bool solve_eq(expr_ref_vector const& l, expr_ref_vector const& r, dependency* dep, unsigned idx);
        bool simplify_eq(expr_ref_vector& l, expr_ref_vector& r, dependency* dep);
        bool solve_unit_eq(expr* l, expr* r, dependency* dep);
        bool solve_unit_eq(expr_ref_vector const& l, expr_ref_vector const& r, dependency* dep);
        bool is_binary_eq(expr_ref_vector const& l, expr_ref_vector const& r, expr*& x, ptr_vector<expr>& xunits, ptr_vector<expr>& yunits, expr*& y);
        bool is_quat_eq(expr_ref_vector const& ls, expr_ref_vector const& rs, expr*& x1, expr_ref_vector& xs, expr*& x2, expr*& y1, expr_ref_vector& ys, expr*& y2);
        bool is_ternary_eq(expr_ref_vector const& ls, expr_ref_vector const& rs, expr*& x, expr_ref_vector& xs, expr*& y1, expr_ref_vector& ys, expr*& y2, bool flag1);
        bool is_ternary_eq2(expr_ref_vector const& ls, expr_ref_vector const& rs, expr_ref_vector& xs, expr*& x, expr*& y1, expr_ref_vector& ys, expr*& y2, bool flag1);
        bool solve_binary_eq(expr_ref_vector const& l, expr_ref_vector const& r, dependency* dep);
        bool propagate_max_length(expr* l, expr* r, dependency* dep);

        bool get_length(expr* s, expr_ref& len, literal_vector& lits);
        bool reduce_length(expr* l, expr* r, literal_vector& lits);
        bool reduce_length_eq(expr_ref_vector const& ls, expr_ref_vector const& rs, dependency* deps);
        bool reduce_length(unsigned i, unsigned j, bool front, expr_ref_vector const& ls, expr_ref_vector const& rs, dependency* deps);

        expr_ref mk_empty(sort* s) { return expr_ref(m_util.str.mk_empty(s), m); }
        expr_ref mk_concat(unsigned n, expr*const* es) { return expr_ref(m_util.str.mk_concat(n, es), m); }
        expr_ref mk_concat(expr_ref_vector const& es, sort* s) { if (es.empty()) return mk_empty(s); return mk_concat(es.size(), es.c_ptr()); }
        expr_ref mk_concat(expr_ref_vector const& es) { SASSERT(!es.empty());  return expr_ref(m_util.str.mk_concat(es.size(), es.c_ptr()), m); }
        expr_ref mk_concat(ptr_vector<expr> const& es) { SASSERT(!es.empty()); return mk_concat(es.size(), es.c_ptr()); }
        expr_ref mk_concat(expr* e1, expr* e2) { return expr_ref(m_util.str.mk_concat(e1, e2), m); }
        expr_ref mk_concat(expr* e1, expr* e2, expr* e3) { return expr_ref(m_util.str.mk_concat(e1, e2, e3), m); }
        bool solve_nqs(unsigned i);
        bool solve_ne(unsigned i);
        bool solve_nc(unsigned i);

        struct cell {
            cell*       m_parent;
            expr*       m_expr;
            dependency* m_dep;
            unsigned    m_last;
            cell(cell* p, expr* e, dependency* d): m_parent(p), m_expr(e), m_dep(d), m_last(0) {}
        };
        scoped_ptr_vector<cell> m_all_cells;
        cell* mk_cell(cell* p, expr* e, dependency* d);
        void unfold(cell* c, ptr_vector<cell>& cons);
        void display_explain(std::ostream& out, unsigned indent, expr* e);
        bool explain_eq(expr* e1, expr* e2, dependency*& dep);
        bool explain_empty(expr_ref_vector& es, dependency*& dep);

        // asserting consequences
        bool linearize(dependency* dep, enode_pair_vector& eqs, literal_vector& lits) const;
        void propagate_lit(dependency* dep, literal lit) { propagate_lit(dep, 0, nullptr, lit); }
        void propagate_lit(dependency* dep, unsigned n, literal const* lits, literal lit);
        void propagate_eq(dependency* dep, enode* n1, enode* n2);
        void propagate_eq(literal lit, expr* e1, expr* e2, bool add_to_eqs);
        void propagate_eq(dependency* dep, literal_vector const& lits, expr* e1, expr* e2, bool add_to_eqs = true);
        void propagate_eq(dependency* dep, expr* e1, expr* e2, bool add_to_eqs = true);
        void propagate_eq(dependency* dep, literal lit, expr* e1, expr* e2, bool add_to_eqs = true);
        void set_conflict(dependency* dep, literal_vector const& lits = literal_vector());

        u_map<unsigned> m_branch_start;
        void insert_branch_start(unsigned k, unsigned s);
        unsigned find_branch_start(unsigned k);
        bool find_branch_candidate(unsigned& start, dependency* dep, expr_ref_vector const& ls, expr_ref_vector const& rs);
        expr_ref_vector expand_strings(expr_ref_vector const& es);
        bool can_be_equal(unsigned szl, expr* const* ls, unsigned szr, expr* const* rs) const;
        lbool assume_equality(expr* l, expr* r);

        // variable solving utilities
        bool occurs(expr* a, expr* b);
        bool occurs(expr* a, expr_ref_vector const& b);
        bool is_var(expr* b) const;
        bool add_solution(expr* l, expr* r, dependency* dep);
        bool is_unit_nth(expr* a) const;
        bool is_nth(expr* a) const;
        bool is_nth(expr* a, expr*& e1, expr*& e2) const;
        bool is_tail(expr* a, expr*& s, unsigned& idx) const;
        bool is_eq(expr* e, expr*& a, expr*& b) const; 
        bool is_pre(expr* e, expr*& s, expr*& i);
        bool is_post(expr* e, expr*& s, expr*& i);
        expr_ref mk_sk_ite(expr* c, expr* t, expr* f);
        expr_ref mk_nth(expr* s, expr* idx);
        expr_ref mk_last(expr* e);
        expr_ref mk_first(expr* e);
        expr_ref canonize(expr* e, dependency*& eqs);
        bool canonize(expr* e, expr_ref_vector& es, dependency*& eqs);
        bool canonize(expr_ref_vector const& es, expr_ref_vector& result, dependency*& eqs);
        ptr_vector<expr> m_expand_todo;
        expr_ref expand(expr* e, dependency*& eqs);
        expr_ref expand1(expr* e, dependency*& eqs);
        expr_ref try_expand(expr* e, dependency*& eqs);
        void add_dependency(dependency*& dep, enode* a, enode* b);

        void get_concat(expr* e, ptr_vector<expr>& concats);
    
        // terms whose meaning are encoded using axioms.
        void enque_axiom(expr* e);
        void deque_axiom(expr* e);
        void add_axiom(literal l1, literal l2 = null_literal, literal l3 = null_literal, literal l4 = null_literal, literal l5 = null_literal);        
        void add_indexof_axiom(expr* e);
        void add_replace_axiom(expr* e);
        void add_extract_axiom(expr* e);
        void add_length_axiom(expr* n);
        void add_tail_axiom(expr* e, expr* s);
        void add_drop_last_axiom(expr* e, expr* s);
        void add_extract_prefix_axiom(expr* e, expr* s, expr* l);
        void add_extract_suffix_axiom(expr* e, expr* s, expr* i);
        bool is_tail(expr* s, expr* i, expr* l);
        bool is_drop_last(expr* s, expr* i, expr* l);
        bool is_extract_prefix0(expr* s, expr* i, expr* l);
        bool is_extract_suffix(expr* s, expr* i, expr* l);
        

        bool has_length(expr *e) const { return m_length.contains(e); }
        void add_length(expr* e);
        void enforce_length(enode* n);
        bool enforce_length(expr_ref_vector const& es, vector<rational>& len);
        void enforce_length_coherence(enode* n1, enode* n2);

        // model-check the functions that convert integers to strings and the other way.
        void add_int_string(expr* e);
        bool check_int_string();

        expr_ref add_elim_string_axiom(expr* n);
        void add_at_axiom(expr* n);
        void add_in_re_axiom(expr* n);
        void add_itos_axiom(expr* n);
        void add_stoi_axiom(expr* n);
        bool add_stoi_val_axiom(expr* n);
        bool add_itos_val_axiom(expr* n);
        literal is_digit(expr* ch);
        expr_ref digit2int(expr* ch);
        void add_itos_length_axiom(expr* n);
        literal mk_literal(expr* n);
        literal mk_simplified_literal(expr* n);
        literal mk_eq_empty(expr* n, bool phase = true);
        literal mk_seq_eq(expr* a, expr* b);
        void tightest_prefix(expr* s, expr* x);
        expr_ref mk_sub(expr* a, expr* b);
        expr_ref mk_add(expr* a, expr* b);
        enode* ensure_enode(expr* a);
        
        dependency* mk_join(dependency* deps, literal lit);
        dependency* mk_join(dependency* deps, literal_vector const& lits);


        // arithmetic integration
        bool get_num_value(expr* s, rational& val) const;
        bool lower_bound(expr* s, rational& lo) const;
        bool lower_bound2(expr* s, rational& lo);
        bool upper_bound(expr* s, rational& hi) const;
        bool get_length(expr* s, rational& val) const;

        void mk_decompose(expr* e, expr_ref& head, expr_ref& tail);
        expr* coalesce_chars(expr* const& str);
        expr_ref mk_skolem(symbol const& s, expr* e1, expr* e2 = nullptr, expr* e3 = nullptr, expr* e4 = nullptr, sort* range = nullptr);
        bool is_skolem(symbol const& s, expr* e) const;

        void set_incomplete(app* term);

        // automata utilities
        void propagate_in_re(expr* n, bool is_true);
        eautomaton* get_automaton(expr* e);
        literal mk_accept(expr* s, expr* idx, expr* re, expr* state);
        literal mk_accept(expr* s, expr* idx, expr* re, unsigned i) { return mk_accept(s, idx, re, m_autil.mk_int(i)); }
        bool is_accept(expr* acc) const {  return is_skolem(m_accept, acc); }
        bool is_accept(expr* acc, expr*& s, expr*& idx, expr*& re, unsigned& i, eautomaton*& aut) {
            return is_acc_rej(m_accept, acc, s, idx, re, i, aut);
        }
        literal mk_reject(expr* s, expr* idx, expr* re, expr* state);
        literal mk_reject(expr* s, expr* idx, expr* re, unsigned i) { return mk_reject(s, idx, re, m_autil.mk_int(i)); }
        bool is_reject(expr* rej) const {  return is_skolem(m_reject, rej); }
        bool is_reject(expr* rej, expr*& s, expr*& idx, expr*& re, unsigned& i, eautomaton*& aut) {
            return is_acc_rej(m_reject, rej, s, idx, re, i, aut);
        }
        bool is_acc_rej(symbol const& ar, expr* e, expr*& s, expr*& idx, expr*& re, unsigned& i, eautomaton*& aut);
        expr_ref mk_step(expr* s, expr* tail, expr* re, unsigned i, unsigned j, expr* acc);
        bool is_step(expr* e, expr*& s, expr*& tail, expr*& re, expr*& i, expr*& j, expr*& t) const;
        bool is_step(expr* e) const;
        void propagate_step(literal lit, expr* n);
        bool add_reject2reject(expr* rej, bool& change);
        bool add_accept2step(expr* acc, bool& change);       
        bool add_step2accept(expr* step, bool& change);
        bool add_prefix2prefix(expr* e, bool& change);
        bool add_suffix2suffix(expr* e, bool& change);
        bool add_contains2contains(expr* e, bool& change);
        void propagate_not_prefix(expr* e);
        void propagate_not_prefix2(expr* e);
        void propagate_not_suffix(expr* e);
        void ensure_nth(literal lit, expr* s, expr* idx);
        bool canonizes(bool sign, expr* e);
        void propagate_non_empty(literal lit, expr* s);
        bool propagate_is_conc(expr* e, expr* conc);
        void propagate_acc_rej_length(literal lit, expr* acc_rej);
        bool propagate_automata();
        void add_atom(expr* e);
        void new_eq_eh(dependency* dep, enode* n1, enode* n2);

        // diagnostics
        void display_equations(std::ostream& out) const;
        void display_equation(std::ostream& out, eq const& e) const;
        void display_disequations(std::ostream& out) const;
        void display_disequation(std::ostream& out, ne const& e) const;
        void display_deps(std::ostream& out, dependency* deps) const;
        void display_deps(std::ostream& out, literal_vector const& lits, enode_pair_vector const& eqs) const;
        void display_nc(std::ostream& out, nc const& nc) const;
    public:
        theory_seq(ast_manager& m, theory_seq_params const & params);
        ~theory_seq() override;

        // model building
        app* mk_value(app* a);

        th_trail_stack& get_trail_stack() { return m_trail_stack; }
        void merge_eh(theory_var, theory_var, theory_var v1, theory_var v2) {}
        void after_merge_eh(theory_var r1, theory_var r2, theory_var v1, theory_var v2) { }
        void unmerge_eh(theory_var v1, theory_var v2) {}

    };
};

#endif /* THEORY_SEQ_H_ */
<|MERGE_RESOLUTION|>--- conflicted
+++ resolved
@@ -50,10 +50,6 @@
 
         class seq_value_proc;
         
-<<<<<<< HEAD
-=======
-
->>>>>>> 8791f61a
         // cache to track evaluations under equalities
         class eval_cache {
             eqdep_map_t             m_map;
@@ -297,11 +293,7 @@
         typedef hashtable<rational, rational::hash_proc, rational::eq_proc> rational_set;
 
         ast_manager&               m;
-<<<<<<< HEAD
-        theory_seq_params const &  m_params;
-=======
         theory_seq_params const&   m_params;
->>>>>>> 8791f61a
         dependency_manager         m_dm;
         solution_map               m_rep;        // unification representative.
         bool                       m_reset_cache; // invalidate cache.

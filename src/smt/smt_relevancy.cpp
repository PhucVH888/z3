/*++
Copyright (c) 2006 Microsoft Corporation

Module Name:

    smt_relevancy.cpp

Abstract:

    <abstract>

Author:

    Leonardo de Moura (leonardo) 2008-06-04.

Revision History:

--*/
#include"smt_context.h"
#include"smt_relevancy.h"
#include"ast_pp.h"
#include"ast_ll_pp.h"
#include"ast_smt2_pp.h"

namespace smt {

    void relevancy_eh::mark_as_relevant(relevancy_propagator & rp, expr * n) {
        rp.mark_as_relevant(n);
    }

    void relevancy_eh::mark_args_as_relevant(relevancy_propagator & rp, app * n) {
        unsigned j = n->get_num_args();
        while (j > 0) {
            --j;
            rp.mark_as_relevant(n->get_arg(j));
        }
    }

    void simple_relevancy_eh::operator()(relevancy_propagator & rp) {
        rp.mark_as_relevant(m_target);
    }

    void pair_relevancy_eh::operator()(relevancy_propagator & rp) {
        if (!rp.is_relevant(m_source1))
            return;
        if (!rp.is_relevant(m_source2))
            return;
        rp.mark_as_relevant(m_target);
    }

    class and_relevancy_eh : public relevancy_eh {
        app * m_parent;
    public:
        and_relevancy_eh(app * p):m_parent(p) {}
        virtual ~and_relevancy_eh() {}
        virtual void operator()(relevancy_propagator & rp);
    };

    class or_relevancy_eh : public relevancy_eh {
        app * m_parent;
    public:
        or_relevancy_eh(app * p):m_parent(p) {}
        virtual ~or_relevancy_eh() {}
        virtual void operator()(relevancy_propagator & rp);
    };

    class ite_relevancy_eh : public relevancy_eh {
        app * m_parent;
    public:
        ite_relevancy_eh(app * p):m_parent(p) {}
        virtual ~ite_relevancy_eh() {}
        virtual void operator()(relevancy_propagator & rp);
    };

    class ite_term_relevancy_eh : public relevancy_eh {
        app  * m_parent;
        app  * m_then_eq;
        app  * m_else_eq;
    public:
        ite_term_relevancy_eh(app * p, app * then_eq, app * else_eq):m_parent(p), m_then_eq(then_eq), m_else_eq(else_eq) {}
        virtual ~ite_term_relevancy_eh() {}
        virtual void operator()(relevancy_propagator & rp);
    };

    relevancy_propagator::relevancy_propagator(context & ctx):
        m_context(ctx) {
    }

    bool relevancy_propagator::enabled() const {
        return m_context.relevancy();
    }

    region & relevancy_propagator::get_region() const {
        return m_context.get_region();
    }

    ast_manager & relevancy_propagator::get_manager() const {
        return m_context.get_manager();
    }

    void relevancy_propagator::add_dependency(expr * src, expr * target) {
        if (!enabled())
            return;
        if (is_relevant(src))
            mark_as_relevant(target);
        else
            add_handler(src, mk_relevancy_eh(simple_relevancy_eh(target)));
    }

    relevancy_eh * relevancy_propagator::mk_or_relevancy_eh(app * n) {
        SASSERT(get_manager().is_or(n));
        return mk_relevancy_eh(or_relevancy_eh(n));
    }

    relevancy_eh * relevancy_propagator::mk_and_relevancy_eh(app * n) {
        SASSERT(get_manager().is_and(n));
        return mk_relevancy_eh(and_relevancy_eh(n));
    }
    
    relevancy_eh * relevancy_propagator::mk_ite_relevancy_eh(app * n) {
        SASSERT(get_manager().is_ite(n));
        return mk_relevancy_eh(ite_relevancy_eh(n));
    }

    relevancy_eh * relevancy_propagator::mk_term_ite_relevancy_eh(app * c, app * t, app * e) {
        return mk_relevancy_eh(ite_term_relevancy_eh(c, t, e));
    }
    
    struct relevancy_propagator_imp : public relevancy_propagator {
        unsigned                       m_qhead;
        expr_ref_vector                m_relevant_exprs; 
        obj_hashtable<expr>            m_is_relevant;
        typedef list<relevancy_eh *>   relevancy_ehs;
        obj_map<expr, relevancy_ehs *> m_relevant_ehs;
        obj_map<expr, relevancy_ehs *> m_watches[2];
        struct eh_trail {
            enum kind { POS_WATCH, NEG_WATCH, HANDLER };
            kind   m_kind;
            expr * m_node;
            eh_trail(expr * n):m_kind(HANDLER), m_node(n) {}
            eh_trail(expr * n, bool val):m_kind(val ? POS_WATCH : NEG_WATCH), m_node(n) {}
            kind get_kind() const { return m_kind; }
            expr * get_node() const { return m_node; }
        };
        svector<eh_trail>              m_trail;
        struct scope {
            unsigned m_relevant_exprs_lim;
            unsigned m_trail_lim;
        };
        svector<scope>                 m_scopes;
        bool                           m_propagating;

        relevancy_propagator_imp(context & ctx):
<<<<<<< HEAD
            relevancy_propagator(ctx), 
            m_qhead(0), 
            m_relevant_exprs(ctx.get_manager()),
=======
            relevancy_propagator(ctx), m_qhead(0), m_relevant_exprs(ctx.get_manager()),
>>>>>>> 52de96fc
            m_propagating(false) {}

        virtual ~relevancy_propagator_imp() {
            undo_trail(0);
        }

        relevancy_ehs * get_handlers(expr * n) {
            relevancy_ehs * r = 0;
            m_relevant_ehs.find(n, r);
            SASSERT(m_relevant_ehs.contains(n) || r == 0);
            return r;
        }

        void set_handlers(expr * n, relevancy_ehs * ehs) {
            if (ehs == 0)
                m_relevant_ehs.erase(n);
            else
                m_relevant_ehs.insert(n, ehs);
        }

        relevancy_ehs * get_watches(expr * n, bool val) {
            relevancy_ehs * r = 0;
            m_watches[val ? 1 : 0].find(n, r);
            SASSERT(m_watches[val ? 1 : 0].contains(n) || r == 0);
            return r;
        }

        void set_watches(expr * n, bool val, relevancy_ehs * ehs) {
            if (ehs == 0)
                m_watches[val ? 1 : 0].erase(n);
            else
                m_watches[val ? 1 : 0].insert(n, ehs);
        }

        void push_trail(eh_trail const & t) {
            get_manager().inc_ref(t.get_node());
            m_trail.push_back(t);
        }
        
        virtual void add_handler(expr * source, relevancy_eh * eh) {
            if (!enabled())
                return;
            if (is_relevant_core(source)) {
                eh->operator()(*this, source);
            }
            else {
                SASSERT(eh);
                push_trail(eh_trail(source));
                set_handlers(source, new (get_region()) relevancy_ehs(eh, get_handlers(source)));
            }
        }
        
        virtual void add_watch(expr * n, bool val, relevancy_eh * eh) {
            if (!enabled())
                return;
            lbool lval = m_context.find_assignment(n);
            if (!val)
                lval = ~lval;
            switch (lval) {
            case l_false:
                return;
            case l_undef:
                SASSERT(eh);
                set_watches(n, val, new (get_region()) relevancy_ehs(eh, get_watches(n, val)));
                push_trail(eh_trail(n, val));
                break;
            case l_true:
                eh->operator()(*this, n, val);
                break;
            }
        }

        virtual void add_watch(expr * n, bool val, expr * target) {
            if (!enabled())
                return;
            lbool lval = m_context.find_assignment(n);
            if (!val)
                lval = ~lval;
            switch (lval) {
            case l_false:
                return;
            case l_undef:
                add_watch(n, val, mk_relevancy_eh(simple_relevancy_eh(target)));
                break;
            case l_true:
                mark_as_relevant(target); propagate();
                break;
            }
        }
        
        bool is_relevant_core(expr * n) const { return m_is_relevant.contains(n); }
        
        virtual bool is_relevant(expr * n) const {
            return !enabled() || is_relevant_core(n);
        }

        virtual void push() {
            m_scopes.push_back(scope());
            scope & s                  = m_scopes.back();
            s.m_relevant_exprs_lim     = m_relevant_exprs.size();
            s.m_trail_lim              = m_trail.size();
        }

        virtual void pop(unsigned num_scopes) {
            SASSERT(m_context.get_scope_level() == m_scopes.size());
            unsigned lvl     = m_scopes.size();
            SASSERT(num_scopes <= lvl);
            unsigned new_lvl = lvl - num_scopes;
            scope & s        = m_scopes[new_lvl];
            unmark_relevant_exprs(s.m_relevant_exprs_lim);
            undo_trail(s.m_trail_lim);
            m_scopes.shrink(new_lvl);
        }

        /**
           \brief Unmark expressions marked as relevant.
        */
        void unmark_relevant_exprs(unsigned old_lim) {
            SASSERT(old_lim <= m_relevant_exprs.size());
            unsigned i = m_relevant_exprs.size();
            while (i != old_lim) {
                --i;
                expr * n = m_relevant_exprs.get(i);
                m_is_relevant.erase(n);
                TRACE("propagate_relevancy", tout << "unmarking:\n" << mk_ismt2_pp(n, get_manager()) << "\n";);
            }
            m_relevant_exprs.shrink(old_lim);
            m_qhead = m_relevant_exprs.size();
        }

        void undo_trail(unsigned old_lim) {
            SASSERT(old_lim <= m_trail.size());
            ast_manager & m = get_manager();
            unsigned i = m_trail.size();
            while (i != old_lim) {
                --i;
                eh_trail & t = m_trail[i];
                expr * n = t.get_node();
                relevancy_ehs * ehs;
                switch (t.get_kind()) {
                case eh_trail::POS_WATCH: ehs = get_watches(n, true); SASSERT(ehs); set_watches(n, true, ehs->tail()); break;
                case eh_trail::NEG_WATCH: ehs = get_watches(n, false); SASSERT(ehs); set_watches(n, false, ehs->tail()); break;
                case eh_trail::HANDLER:   ehs = get_handlers(n); SASSERT(ehs); set_handlers(n, ehs->tail()); break;
                default: UNREACHABLE(); break;
                }
                m.dec_ref(n);
            }
            m_trail.shrink(old_lim);
        }

        void set_relevant(expr * n) {
            m_is_relevant.insert(n);
            m_relevant_exprs.push_back(n);
            m_context.relevant_eh(n);
        }

        /**
           \brief Mark an expression as relevant and propagate
           the relevancy to its descendants.
        */
        void mark_and_propagate(expr * n) {
            if (!enabled())
                return;
            if (!is_relevant_core(n)) {
                mark_as_relevant(n);
                propagate();
            }
        }

        /**
           \brief Mark the given expression as relevant if it is not
           already marked. 
        */
        virtual void mark_as_relevant(expr * n) {
            if (!enabled())
                return;
            if (!is_relevant_core(n)) {
                enode * e    = m_context.find_enode(n);
                if (e != 0) {
                    enode * curr = e;
                    do {
                        set_relevant(curr->get_owner());
                        curr = curr->get_next();
                    }
                    while (curr != e);
                }
                else {
                    set_relevant(n);
                }
            }
        }
        
        /**
           \brief Marks the children of n as relevant.
           
           \pre n is marked as relevant.
        */
        void propagate_relevant_app(app * n) {
            SASSERT(is_relevant_core(n));
            unsigned j = n->get_num_args();
            while (j > 0) {
                --j;
                mark_as_relevant(n->get_arg(j));
            }
        }
        
        /**
           \brief Propagate relevancy for an or-application.
        */
        void propagate_relevant_or(app * n) {
            SASSERT(get_manager().is_or(n));
            
            lbool val    = m_context.find_assignment(n);
            // If val is l_undef, then the expression
            // is a root, and no boolean variable was created for it.
            if (val == l_undef)
                val = l_true;
            switch (val) {
            case l_false:
                propagate_relevant_app(n);
                break;
            case l_undef:
                break;
            case l_true: {
                expr * true_arg = 0;
                unsigned num_args = n->get_num_args();
                for (unsigned i = 0; i < num_args; i++) {
                    expr * arg  = n->get_arg(i);
                    if (m_context.find_assignment(arg) == l_true) {
                        if (is_relevant_core(arg))
                            return;
                        else if (!true_arg)
                            true_arg = arg;
                    }
                }
                if (true_arg)
                    mark_as_relevant(true_arg);
                break;
            } }
        }
        
        /**
           \brief Propagate relevancy for an and-application.
        */
        void propagate_relevant_and(app * n) {
            lbool val    = m_context.find_assignment(n);
            switch (val) {
            case l_false: {
                expr * false_arg = 0;
                unsigned num_args = n->get_num_args();
                for (unsigned i = 0; i < num_args; i++) {
                    expr * arg  = n->get_arg(i);
                    if (m_context.find_assignment(arg) == l_false) {
                        if (is_relevant_core(arg))
                            return; 
                        else if (!false_arg)
                            false_arg = arg;
                    }
                }
                if (false_arg)
                    mark_as_relevant(false_arg);
                break;
            }
            case l_undef:
                break;
            case l_true:
                propagate_relevant_app(n);
                break;
            }
        }

        /**
           \brief Propagate relevancy for an ite-expression.
        */
        void propagate_relevant_ite(app * n) {
            TRACE("propagate_relevant_ite", tout << "propagating relevancy for #" << n->get_id() << "\n" << mk_pp(n, get_manager()) << "\n";);
            mark_as_relevant(n->get_arg(0));
            switch (m_context.find_assignment(n->get_arg(0))) {
            case l_false:
                TRACE("propagate_relevant_ite", tout << "marking as relevant: " << mk_pp(n->get_arg(2), get_manager()) << "\n";);
                mark_as_relevant(n->get_arg(2));
                break;
            case l_undef:
                TRACE("propagate_relevant_ite", tout << "ite c is unassigned\n";);
                break;
            case l_true:
                TRACE("propagate_relevant_ite", tout << "marking as relevant: " << mk_pp(n->get_arg(1), get_manager()) << "\n";);
                mark_as_relevant(n->get_arg(1));
                break;
            }
        }
        
        /**
           \brief Propagate relevancy to the arguments of recently marked
           expressions. That is, expressions that are located at positions
           [m_qhead, m_relevant_exprs.size()) in the stack of 
           relevant expressions.
        */

        virtual void propagate() {
            if (m_propagating) {  
                return;  
            }  
            flet<bool> l_prop(m_propagating, true);  

            ast_manager & m = get_manager();

            if (m_propagating) {
                return;
            }
            flet<bool> l_prop(m_propagating, true);
            while (m_qhead < m_relevant_exprs.size()) {
                expr * n = m_relevant_exprs.get(m_qhead);
                TRACE("propagate_relevancy_to_args", tout << "propagating relevancy to args of #" << n->get_id() << "\n";);
                TRACE("propagate_relevancy", tout << "marking as relevant:\n" << mk_bounded_pp(n, m) << "\n";);
                SASSERT(is_relevant_core(n));
                m_qhead++;
                if (is_app(n)) {
                    family_id fid = to_app(n)->get_family_id();
                    if (fid == m.get_basic_family_id()) {
                        switch (to_app(n)->get_decl_kind()) {
                        case OP_OR:
                            propagate_relevant_or(to_app(n));
                            break;
                        case OP_AND:
                            propagate_relevant_and(to_app(n));
                            break;
                        case OP_ITE:
                            propagate_relevant_ite(to_app(n));
                            break;
                        default:
                            propagate_relevant_app(to_app(n));
                            break;
                        }
                    }
                    else {
                        propagate_relevant_app(to_app(n));
                    }
                }
                
                relevancy_ehs * ehs = get_handlers(n);
                while (ehs != 0) {
                    ehs->head()->operator()(*this, n);
                    ehs = ehs->tail();
                }
            }
        }

        virtual bool can_propagate() const {
            return m_qhead < m_relevant_exprs.size();
        }

        virtual void assign_eh(expr * n, bool val) {
            if (!enabled())
                return;
            ast_manager & m = get_manager();
            SASSERT(enabled());
            if (is_relevant_core(n)) {
                if (m.is_or(n))
                    propagate_relevant_or(to_app(n));
                else if (m.is_and(n))
                    propagate_relevant_and(to_app(n));
            }
            relevancy_ehs * ehs = get_watches(n, val);
            while (ehs != 0) {
                ehs->head()->operator()(*this, n, val);
                ehs = ehs->tail();
            }
        }

        virtual void display(std::ostream & out) const {
            if (enabled() && !m_relevant_exprs.empty()) {
                out << "relevant exprs:\n";
                for (unsigned i = 0; i < m_relevant_exprs.size(); i++) {
                    out << "#" << m_relevant_exprs.get(i)->get_id() << " ";
                }
                out << "\n";
            }
        }

#ifdef Z3DEBUG
        bool check_relevancy_app(app * n) const {
            SASSERT(is_relevant(n));
            unsigned num_args = n->get_num_args();
            for (unsigned i = 0; i < num_args; i++) {
                CTRACE("relevancy_bug", !is_relevant(n->get_arg(i)), tout << "n: " << mk_ismt2_pp(n, get_manager()) << "\ni: " << i << "\n";);
                SASSERT(is_relevant(n->get_arg(i)));
            }
            return true;
        }
        
        virtual bool check_relevancy_or(app * n, bool root) const {
            lbool val    = root ? l_true : m_context.find_assignment(n);
            if (val == l_false)
                return check_relevancy_app(n);
            if (val == l_true) {
                unsigned num_args = n->get_num_args();
                for (unsigned i = 0; i < num_args; i++) {
                    expr * arg = n->get_arg(i);
                    if (m_context.find_assignment(arg) == l_true && is_relevant(arg))
                        return true;
                }
                TRACE("check_relevancy", tout << "failed:\n" << mk_ll_pp(n, get_manager()); display(tout););
                UNREACHABLE();
            }
            return true;
        }
        
        bool check_relevancy_and(app * n) const {
            lbool val = m_context.find_assignment(n);
            if (val == l_true)
                return check_relevancy_app(n);
            if (val == l_false) {
                unsigned num_args = n->get_num_args();
                for (unsigned i = 0; i < num_args; i++) {
                    expr * arg = n->get_arg(i);
                    if (m_context.find_assignment(arg) == l_false && is_relevant(arg))
                        return true;
                }
                UNREACHABLE();
            }
            return true;
        }
        
        bool check_relevancy_ite(app * n) const {
            SASSERT(is_relevant(n->get_arg(0)));
            switch (m_context.find_assignment(n->get_arg(0))) {
            case l_false:
                if (get_manager().is_bool(n)) {
                    TRACE("ite_bug", tout << mk_bounded_pp(n, get_manager()) << "\n";);
                    SASSERT(is_relevant(n->get_arg(2)));
                }
                else {
                    app_ref eq(get_manager());
                    eq = m_context.mk_eq_atom(n, n->get_arg(2));
                    SASSERT(is_relevant(eq.get()));
                }
                break;
            case l_undef:
                break;
            case l_true:
                if (get_manager().is_bool(n)) {
                    SASSERT(is_relevant(n->get_arg(1)));
                }
                else {
                    app_ref eq(get_manager());
                    eq = m_context.mk_eq_atom(n, n->get_arg(1));
                    SASSERT(is_relevant(eq.get()));
                }
                break;
            }
            return true;
        }
        
        bool check_relevancy(expr_ref_vector const & v) const {
            SASSERT(!can_propagate());
            ast_manager & m = get_manager();
            unsigned sz = v.size();
            for (unsigned i = 0; i < sz; i++) {
                expr * n    = v.get(i);
                if (is_relevant(n)) {
                    TRACE("check_relevancy", tout << "checking:\n" << mk_ll_pp(n, get_manager()) << "internalized: " << m_context.find_enode(n) << "\n";);
                    if (m.is_or(n)) {
                        SASSERT(check_relevancy_or(to_app(n), false));
                    }
                    else if (m.is_and(n)) {
                        SASSERT(check_relevancy_and(to_app(n)));
                    }
                    else if (m.is_ite(n)) {
                        SASSERT(check_relevancy_ite(to_app(n)));
                    }
                    else if (is_app(n)) {
                        SASSERT(check_relevancy_app(to_app(n)));
                    }
                    else {
                        enode * n0 = m_context.find_enode(n);
                        if (n0 != 0) {
                            enode * n = n0->get_next();
                            while (n0 != n) {
                                SASSERT(is_relevant(n->get_owner()));
                                n = n->get_next();
                            }
                        }
                    }
                }
            }
            return true;
        }
#endif
    };

    void and_relevancy_eh::operator()(relevancy_propagator & rp) {
        if (rp.is_relevant(m_parent))
            static_cast<relevancy_propagator_imp&>(rp).propagate_relevant_and(m_parent);
    }

    void or_relevancy_eh::operator()(relevancy_propagator & rp) {
        if (rp.is_relevant(m_parent))
            static_cast<relevancy_propagator_imp&>(rp).propagate_relevant_or(m_parent);
    }

    void ite_relevancy_eh::operator()(relevancy_propagator & rp) {
        if (rp.is_relevant(m_parent)) {
            static_cast<relevancy_propagator_imp&>(rp).propagate_relevant_ite(m_parent);
        }
    }

    void ite_term_relevancy_eh::operator()(relevancy_propagator & rp) {
        if (!rp.is_relevant(m_parent))
            return;
        rp.mark_as_relevant(m_parent->get_arg(0));
        switch (rp.get_context().get_assignment(m_parent->get_arg(0))) {
        case l_false:
            TRACE("ite_term_relevancy", tout << "marking else: #" << m_else_eq->get_id() << "\n";);
            rp.mark_as_relevant(m_else_eq);
            break;
        case l_undef:
            break;
        case l_true:
            TRACE("ite_term_relevancy", tout << "marking then: #" << m_then_eq->get_id() << "\n";);
            rp.mark_as_relevant(m_then_eq);
            break;
        }
    }

    relevancy_propagator * mk_relevancy_propagator(context & ctx) { return alloc(relevancy_propagator_imp, ctx); }
};

<|MERGE_RESOLUTION|>--- conflicted
+++ resolved
@@ -151,13 +151,9 @@
         bool                           m_propagating;
 
         relevancy_propagator_imp(context & ctx):
-<<<<<<< HEAD
             relevancy_propagator(ctx), 
             m_qhead(0), 
             m_relevant_exprs(ctx.get_manager()),
-=======
-            relevancy_propagator(ctx), m_qhead(0), m_relevant_exprs(ctx.get_manager()),
->>>>>>> 52de96fc
             m_propagating(false) {}
 
         virtual ~relevancy_propagator_imp() {
@@ -462,13 +458,7 @@
                 return;  
             }  
             flet<bool> l_prop(m_propagating, true);  
-
             ast_manager & m = get_manager();
-
-            if (m_propagating) {
-                return;
-            }
-            flet<bool> l_prop(m_propagating, true);
             while (m_qhead < m_relevant_exprs.size()) {
                 expr * n = m_relevant_exprs.get(m_qhead);
                 TRACE("propagate_relevancy_to_args", tout << "propagating relevancy to args of #" << n->get_id() << "\n";);

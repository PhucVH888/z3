--- conflicted
+++ resolved
@@ -126,10 +126,7 @@
 
         class automaton {
         public:
-<<<<<<< HEAD
             const static unsigned maximal_char=255;
-=======
->>>>>>> d6148b26
             using ptr = std::unique_ptr<automaton>;
             using sptr = std::shared_ptr<automaton>;
             using ptr_pair = std::pair<ptr, ptr>;
@@ -238,12 +235,7 @@
             ptr complement() override;
             ptr intersect_with(sptr other) override;
             ptr union_with(sptr other) override;
-<<<<<<< HEAD
             ptr append(sptr other) override {};
-            std::list<ptr> remove_prefix(const zstring& prefix) override;
-            std::list<sptr_pair> split() override;
-=======
->>>>>>> d6148b26
             void set_init(state s) override;
             void add_final(state s) override;
             void remove_final(state s) override;
@@ -285,18 +277,11 @@
             ptr complement() override;
             ptr intersect_with(sptr other) override;
             ptr union_with(sptr other) override;
-<<<<<<< HEAD
             state add_state(){return m_imp.AddState();};
             void set_init(state s) override {m_imp.SetStart(s);};
             void add_final(state s) override {m_imp.SetFinal(s, One);};
             void remove_final(state s) override {m_imp.SetFinal(s, Zero);};
             ptr append(sptr other) override {};
-=======
-            state add_state() { return m_imp.AddState(); };
-            void set_init(state s) override { m_imp.SetStart(s); }
-            void add_final(state s) override { m_imp.SetFinal(s, One); }
-            void remove_final(state s) override { m_imp.SetFinal(s, Zero); }
->>>>>>> d6148b26
             std::set<state> reachable_states(state s) override;
             std::set<state> successors(state s) override;
             std::set<state> successors(state s, const zstring& ch) override;

#ifndef _THEORY_STR_H_
#define _THEORY_STR_H_

#include <functional>
#include <list>
#include <set>
#include <stack>
#include <map>
#include <memory>
#include <queue>
#include <unordered_map>
#include <unordered_set>
#include <vector>
#include "ast/arith_decl_plugin.h"
#include "ast/seq_decl_plugin.h"
#include "smt/params/theory_str_params.h"
#include "smt/smt_kernel.h"
#include "smt/smt_theory.h"
#include "util/scoped_vector.h"
#include "ast/rewriter/seq_rewriter.h"
#include "ast/rewriter/th_rewriter.h"

namespace smt {

    namespace str {

        class element {
        public:
            using pair = std::pair<element, element>;
            enum class t {
                CONST, VAR, NONE
            };
            struct hash {
                std::size_t operator()(const element& e) const;
            };
            static const element& null();
        private:
            element::t m_type;
            zstring m_value;
        public:
            element(const element::t& t, const zstring& v) : m_type{t}, m_value{v} {}
            const element::t& type() const { return m_type; }
            const zstring& value() const { return m_value; }
            bool typed(const element::t& t) const { return m_type == t; }
            bool operator==(const element& other) const;
            bool operator!=(const element& other) const { return !(*this == other); }
            bool operator<(const element& other) const;
            explicit operator bool() const { return *this != null(); }
            friend std::ostream& operator<<(std::ostream& os, const element& e);
        };

        class word_term {
        public:
            struct hash {
                std::size_t operator()(const word_term& w) const;
            };
            static const word_term& null();
            static word_term from_string(const zstring& str);
            static word_term from_variable(const zstring& name);
            static bool prefix_const_mismatched(const word_term& w1, const word_term& w2);
            static bool suffix_const_mismatched(const word_term& w1, const word_term& w2);
            static bool unequalable_no_empty_var(const word_term& w1, const word_term& w2);
            static bool unequalable(const word_term& w1, const word_term& w2);
        private:
            std::list<element> m_elements;
        public:
            word_term() = default;
            word_term(std::initializer_list<element> list);
            std::size_t length() const { return m_elements.size(); }
            std::size_t constant_num() const;
            std::set<element> variables() const;
            const std::list<element>& content() const { return m_elements; }
            const element& head() const;
            bool empty() const { return m_elements.empty(); }
            bool has_constant() const;
            bool has_variable() const;
            bool check_head(const element::t& t) const;
            void remove_head();
            void concat(const word_term& other);
            void replace(const element& tgt, const word_term& subst);
            bool operator==(const word_term& other) const;
            bool operator!=(const word_term& other) const { return !(*this == other); }
            bool operator<(const word_term& other) const;
            explicit operator bool() const { return *this != null(); }
            friend std::ostream& operator<<(std::ostream& os, const word_term& w);
        };

        class word_equation {
        public:
            struct hash {
                std::size_t operator()(const word_equation& we) const;
            };
            static const word_equation& null();
        private:
            word_term m_lhs;
            word_term m_rhs;
        public:
            word_equation(const word_term& lhs, const word_term& rhs);
            element::pair heads() const { return {m_lhs.head(), m_rhs.head()}; }
            std::set<element> variables() const;
            const word_term& lhs() const { return m_lhs; }
            const word_term& rhs() const { return m_rhs; }
            const element& definition_var() const;
            const word_term& definition_body() const;
            bool empty() const { return m_lhs.empty() && m_rhs.empty(); }
            bool unsolvable(bool allow_empty_var = true) const;
            bool in_definition_form() const;
            bool check_heads(const element::t& lht, const element::t& rht) const;
            word_equation trim_prefix() const;
            word_equation replace(const element& tgt, const word_term& subst) const;
            word_equation remove(const element& tgt) const;
            word_equation remove_all(const std::set<element>& tgt) const;
            bool operator==(const word_equation& other) const;
            bool operator!=(const word_equation& other) const { return !(*this == other); }
            bool operator<(const word_equation& other) const;
            explicit operator bool() const { return *this != null(); }
            friend std::ostream& operator<<(std::ostream& os, const word_equation& we);
        private:
            void sort();
        };

        class regex {
        };

        class automaton {
        public:
            using ptr = std::unique_ptr<automaton>;
            using sptr = std::shared_ptr<automaton>;
            using ptr_pair = std::pair<ptr, ptr>;
            using state = unsigned;
<<<<<<< HEAD
            using len_offset = unsigned;
            using len_period = unsigned;
            using len_constraint = std::pair<len_offset, len_period>;
        public:
            virtual ~automaton() = 0;
            virtual bool contains(automaton::sptr other) = 0;
=======
        public:
            virtual ~automaton() = 0;
            bool contains(automaton::sptr other);
>>>>>>> 84ad5ec1
            automaton::ptr determinize();
            automaton::ptr intersect(automaton::sptr other);
            automaton::ptr remove_prefix(const zstring& prefix);
            std::list<automaton::ptr_pair> split();
            automaton::sptr set_init(state s);
            automaton::sptr add_accept(state s);
            automaton::sptr remove_accept(state s);
            virtual std::set<state> reachable_states(state s) = 0;
            virtual std::set<state> successors(state s, const zstring& str) = 0;
            virtual std::set<len_constraint> length_constraints() = 0;
            virtual std::ostream& display(std::ostream& os) = 0;
            virtual bool operator==(automaton::sptr other) = 0;
            virtual bool operator!=(automaton::sptr other) { return !(*this == std::move(other)); }
        private:
<<<<<<< HEAD
=======
            virtual bool contains_imp(automaton::sptr other) = 0;
>>>>>>> 84ad5ec1
            virtual automaton::ptr determinize_imp() = 0;
            virtual automaton::ptr intersect_imp(automaton::sptr other) = 0;
            virtual automaton::ptr remove_prefix_imp(const zstring& prefix) = 0;
            virtual std::list<automaton::ptr_pair> split_imp() = 0;
            virtual automaton::sptr set_init_imp(state s) = 0;
            virtual automaton::sptr add_accept_imp(state s) = 0;
            virtual automaton::sptr remove_accept_imp(state s) = 0;
        };

        std::ostream& operator<<(std::ostream& os, automaton::sptr a);

        class zaut : public automaton {
        public:
            using ptr = std::unique_ptr<zaut>;
            using sptr = std::shared_ptr<zaut>;
            using ptr_pair = std::pair<ptr, ptr>;
            using internal = ::automaton<sym_expr, sym_expr_manager>;
            using symbol = sym_expr;
            using symbol_ref = obj_ref<sym_expr, sym_expr_manager>;
            using symbol_manager = sym_expr_manager;
            class symbol_boolean_algebra : public boolean_algebra<sym_expr *> {
            public:
                using expr = sym_expr *;
                struct displayer {
                    std::ostream& display(std::ostream& os, expr e) const { return e->display(os); }
                };
            private:
                ast_manager& m_ast_man;
                expr_solver& m_solver;
            public:
                symbol_boolean_algebra(ast_manager& m, expr_solver& s);
                expr mk_true() override;
                expr mk_false() override;
                expr mk_and(expr e1, expr e2) override;
                expr mk_and(unsigned size, const expr *es) override;
                expr mk_or(expr e1, expr e2) override;
                expr mk_or(unsigned size, const expr *es) override;
                expr mk_not(expr e) override;
                lbool is_sat(expr e) override;
            };
            class symbol_solver : public expr_solver {
                kernel m_kernel;
            public:
                symbol_solver(ast_manager& m, smt_params& p) : m_kernel{m, p} {}
                lbool check_sat(expr *e) override;
            };
            using state = unsigned;
            using moves = internal::moves;
            using maker = re2automaton;
            using handler = symbolic_automata<sym_expr, sym_expr_manager>;
        private:
            internal *m_imp;
            symbol_manager& m_sym_man;
            symbol_boolean_algebra& m_sym_ba;
            handler& m_handler;
        public:
            zaut(internal *a, symbol_manager& s, symbol_boolean_algebra& ba, handler& h);
<<<<<<< HEAD
            ~zaut() override { dealloc(m_imp); };
            bool contains(automaton::sptr other) override;
=======
            ~zaut() override { dealloc(m_imp); }
            bool contains(automaton::sptr other);
            std::set<state> reachable_states(state s) const;
>>>>>>> 84ad5ec1
            zaut::ptr determinize();
            zaut::ptr intersect(automaton::sptr other);
            zaut::ptr remove_prefix(const zstring& prefix);
            std::list<zaut::ptr_pair> split();
            zaut::sptr set_init(state s);
            zaut::sptr add_accept(state s);
            zaut::sptr remove_accept(state s);
            std::set<state> reachable_states(state s) override;
            std::set<state> successors(state s, const zstring& str) override;
            std::set<len_constraint> length_constraints() override;
            std::ostream& display(std::ostream& out) override;
            bool operator==(automaton::sptr other) override;
        private:
            zaut::ptr mk_ptr(internal *a) const;
<<<<<<< HEAD
            moves transitions_skeleton();
=======
            bool contains_imp(automaton::sptr other) override;
>>>>>>> 84ad5ec1
            automaton::ptr determinize_imp() override;
            automaton::ptr intersect_imp(automaton::sptr other) override;
            automaton::ptr remove_prefix_imp(const zstring& prefix) override;
            std::list<automaton::ptr_pair> split_imp() override;
            automaton::sptr set_init_imp(state s) override;
            automaton::sptr add_accept_imp(state s) override;
            automaton::sptr remove_accept_imp(state s) override;
        };

        class zaut_adaptor {
            zaut::symbol_manager m_sym_man;
            zaut::symbol_solver *m_sym_solver;
            zaut::symbol_boolean_algebra *m_sym_ba;
            zaut::handler *m_aut_man;
            zaut::maker m_aut_make;
            std::map<expr *, zaut::sptr> m_re_aut_cache;
        public:
            zaut_adaptor(ast_manager& m, context& ctx);
            ~zaut_adaptor();
            automaton::sptr mk_from_re_expr(expr *re);
        };

        class language {
        public:
            using pair = std::pair<language, language>;
            enum class t {
                RE, AUT
            };
            union v {
                regex re;
                automaton::sptr aut;
                v() : aut{} {}
                ~v() {}
            };
            struct hash {
                std::size_t operator()(const language& l) const { return 0; };
            };
        private:
            language::t m_type;
            language::v m_value;
        public:
            explicit language(automaton::sptr a) : m_type{t::AUT} { m_value.aut = std::move(a); }
            language(const language& other);
            language(language&& other) noexcept;
            ~language();
            const language::t& type() const { return m_type; }
            const language::v& value() const { return m_value; }
            bool typed(const language::t& t) const { return m_type == t; }
            language intersect(const language& other) const;
            language remove_prefix(const element& e) const;
            bool operator==(const language& other) const { return true; };
            bool operator!=(const language& other) const { return !(*this == other); }
        };

        class state {
        public:
            using cref = std::reference_wrapper<const state>;
            struct hash {
                std::size_t operator()(const state& s) const;
            };
        private:
            using def_node = element;
            using def_nodes = std::set<def_node>;
            using def_graph = std::map<def_node, def_nodes>;
            bool m_allow_empty_var = true;
            std::set<word_equation> m_wes_to_satisfy;
            std::set<word_equation> m_wes_to_fail;
            std::unordered_map<element, language, element::hash> m_lang_to_satisfy;
        public:
            state() = default;
            explicit state(const bool allow_empty_var) : m_allow_empty_var{allow_empty_var} {}
            std::size_t word_eq_num() const { return m_wes_to_satisfy.size(); }
            std::set<element> variables() const;
            std::vector<std::vector<word_term>> eq_classes() const;
            const word_equation& smallest_eq() const;
            const word_equation& only_one_eq_left() const;
            bool allows_empty_var() const { return m_allow_empty_var; }
            bool in_definition_form() const;
            bool in_solved_form() const;
            bool eq_classes_inconsistent() const;
            bool diseq_inconsistent() const;
            bool unsolvable_by_check() const;
            bool unsolvable_by_inference() const;
            void allow_empty_var(const bool enable) { m_allow_empty_var = enable; }
            void add_word_eq(const word_equation& we);
            void add_word_diseq(const word_equation& we);
            state replace(const element& tgt, const word_term& subst) const;
            state remove(const element& tgt) const;
            state remove_all(const std::set<element>& tgt) const;
            bool operator==(const state& other) const;
            bool operator!=(const state& other) const { return !(*this == other); }
            bool operator<(const state& other) const;
            friend std::ostream& operator<<(std::ostream& os, const state& s);
        private:
            static bool dag_def_check_node(const def_graph& graph, const def_node& node,
                                           def_nodes& marked, def_nodes& checked);
            bool definition_acyclic() const;
        };

        enum class result {
            SAT, UNSAT, UNKNOWN
        };

        class neilsen_transforms {
        public:
            struct move {
                enum class t {
                    TO_EMPTY,
                    TO_CONST,
                    TO_VAR,
                    TO_VAR_VAR,
                    TO_CHAR_VAR,
                };
                const state::cref m_from;
                const move::t m_type;
                const std::vector<element> m_record;
                move add_record(const element& e) const;
            };
            using action = std::pair<move, state>;
            class mk_move {
                const state& m_state;
                const word_equation& m_src;
            public:
                mk_move(const state& s, const word_equation& src);
                std::list<action> operator()();
            private:
                bool src_vars_empty();
                bool src_var_is_const();
                action prop_empty();
                action prop_const();
                std::list<action> handle_two_var();
                std::list<action> handle_one_var();
            };
            class record_graph {
                std::unordered_map<state, std::list<move>, state::hash> m_backward_def;
            public:
                bool contains(const state& s) const;
                const std::list<move>& incoming_moves(const state& s) const;
                void add_move(move&& m, const state& s);
                const state& add_state(state&& s);
            };
        private:
            result m_status = result::UNKNOWN;
            record_graph m_records;
            state::cref m_rec_root;
            std::list<state::cref> m_rec_success_leaves;
            std::stack<state::cref> m_pending;
        public:
            explicit neilsen_transforms(state&& root);
            bool in_status(const result& t) const { return m_status == t; };
            bool should_explore_all() const;
            result check(bool split_var_empty_ahead = false);
        private:
            bool finish_after_found(const state& s);
            result split_var_empty_cases();
            std::queue<state::cref> split_first_level_var_empty();
            std::list<action> transform(const state& s) const;
        };

        using expr_pair = std::pair<expr_ref, expr_ref>;

    }

    class theory_str : public theory {
        int m_scope_level = 0;
        const theory_str_params& m_params;
        th_rewriter m_rewrite;
        arith_util m_util_a;
        seq_util m_util_s;
        std::unique_ptr<str::zaut_adaptor> m_aut_imp;

        scoped_vector<str::expr_pair> m_word_eq_todo;
        scoped_vector<str::expr_pair> m_word_diseq_todo;
        scoped_vector<str::expr_pair> m_membership_todo;
    public:
        theory_str(ast_manager& m, const theory_str_params& params);
        void display(std::ostream& os) const override;
        theory *mk_fresh(context *) override { return alloc(theory_str, get_manager(), m_params); }
        void init(context *ctx) override;
        void add_theory_assumptions(expr_ref_vector& assumptions) override;
        theory_var mk_var(enode *n) override;
        bool internalize_atom(app *atom, bool gate_ctx) override;
        bool internalize_term(app *term) override;
        void init_search_eh() override;
        void relevant_eh(app *n) override;
        void assign_eh(bool_var v, bool is_true) override;
        void new_eq_eh(theory_var, theory_var) override;
        void new_diseq_eh(theory_var, theory_var) override;
        bool can_propagate() override;
        void propagate() override;
        void push_scope_eh() override;
        void pop_scope_eh(unsigned num_scopes) override;
        void reset_eh() override;
        final_check_status final_check_eh() override;
        model_value_proc *mk_value(enode *n, model_generator& mg) override;
        void init_model(model_generator& m) override;
        void finalize_model(model_generator& mg) override;
        lbool validate_unsat_core(expr_ref_vector& unsat_core) override;
    private:
        bool is_of_this_theory(expr *e) const;
        bool is_string_sort(expr *e) const;
        bool is_regex_sort(expr *e) const;
        expr_ref mk_sub(expr *a, expr *b);
        expr_ref mk_skolem(symbol const& s, expr *e1, expr *e2 = nullptr, expr *e3 = nullptr,
                           expr *e4 = nullptr, sort *range = nullptr);
        literal mk_literal(expr *e);
        bool_var mk_bool_var(expr *e);
        str::language mk_language(expr *e);
        str::word_term mk_word_term(expr *e) const;
        str::state mk_state_from_todo();
        void add_axiom(expr *e);
        void add_clause(std::initializer_list<literal> ls);
        void handle_char_at(expr *e);
        void handle_substr(expr *e);
        void handle_index_of(expr *e);
        void handle_prefix(expr *e);
        void handle_suffix(expr *e);
        void handle_contains(expr *e);
        void handle_in_re(expr *e, bool is_true);
        void set_conflict(const literal_vector& ls);
        void block_curr_assignment();
        void dump_assignments() const;
    };

}

#endif /* _THEORY_STR_H_ */<|MERGE_RESOLUTION|>--- conflicted
+++ resolved
@@ -128,18 +128,12 @@
             using sptr = std::shared_ptr<automaton>;
             using ptr_pair = std::pair<ptr, ptr>;
             using state = unsigned;
-<<<<<<< HEAD
             using len_offset = unsigned;
             using len_period = unsigned;
             using len_constraint = std::pair<len_offset, len_period>;
         public:
             virtual ~automaton() = 0;
             virtual bool contains(automaton::sptr other) = 0;
-=======
-        public:
-            virtual ~automaton() = 0;
-            bool contains(automaton::sptr other);
->>>>>>> 84ad5ec1
             automaton::ptr determinize();
             automaton::ptr intersect(automaton::sptr other);
             automaton::ptr remove_prefix(const zstring& prefix);
@@ -154,10 +148,6 @@
             virtual bool operator==(automaton::sptr other) = 0;
             virtual bool operator!=(automaton::sptr other) { return !(*this == std::move(other)); }
         private:
-<<<<<<< HEAD
-=======
-            virtual bool contains_imp(automaton::sptr other) = 0;
->>>>>>> 84ad5ec1
             virtual automaton::ptr determinize_imp() = 0;
             virtual automaton::ptr intersect_imp(automaton::sptr other) = 0;
             virtual automaton::ptr remove_prefix_imp(const zstring& prefix) = 0;
@@ -215,14 +205,8 @@
             handler& m_handler;
         public:
             zaut(internal *a, symbol_manager& s, symbol_boolean_algebra& ba, handler& h);
-<<<<<<< HEAD
             ~zaut() override { dealloc(m_imp); };
             bool contains(automaton::sptr other) override;
-=======
-            ~zaut() override { dealloc(m_imp); }
-            bool contains(automaton::sptr other);
-            std::set<state> reachable_states(state s) const;
->>>>>>> 84ad5ec1
             zaut::ptr determinize();
             zaut::ptr intersect(automaton::sptr other);
             zaut::ptr remove_prefix(const zstring& prefix);
@@ -237,11 +221,7 @@
             bool operator==(automaton::sptr other) override;
         private:
             zaut::ptr mk_ptr(internal *a) const;
-<<<<<<< HEAD
             moves transitions_skeleton();
-=======
-            bool contains_imp(automaton::sptr other) override;
->>>>>>> 84ad5ec1
             automaton::ptr determinize_imp() override;
             automaton::ptr intersect_imp(automaton::sptr other) override;
             automaton::ptr remove_prefix_imp(const zstring& prefix) override;

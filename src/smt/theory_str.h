#ifndef _THEORY_STR_H_
#define _THEORY_STR_H_

#include <functional>
#include <list>
#include <set>
#include <stack>
#include <map>
#include <memory>
#include <queue>
#include <unordered_map>
#include <unordered_set>
#include <vector>
#include "ast/arith_decl_plugin.h"
#include "ast/seq_decl_plugin.h"
#include "smt/params/theory_str_params.h"
#include "smt/smt_kernel.h"
#include "smt/smt_theory.h"
#include "util/scoped_vector.h"
#include "ast/rewriter/seq_rewriter.h"
#include "ast/rewriter/th_rewriter.h"

namespace smt {

    namespace str {

        class element {
        public:
            using pair = std::pair<element, element>;
            enum class t {
                CONST, VAR, NONE
            };
            struct hash {
                std::size_t operator()(const element& e) const;
            };
            static const element& null();
        private:
            element::t m_type;
            zstring m_value;
        public:
            element(const element::t& t, const zstring& v) : m_type{t}, m_value{v} {}
            const element::t& type() const { return m_type; }
            const zstring& value() const { return m_value; }
            bool typed(const element::t& t) const { return m_type == t; }
            bool operator==(const element& other) const;
            bool operator!=(const element& other) const { return !(*this == other); }
            bool operator<(const element& other) const;
            explicit operator bool() const { return *this != null(); }
            friend std::ostream& operator<<(std::ostream& os, const element& e);
        };

        class word_term {
        public:
            struct hash {
                std::size_t operator()(const word_term& w) const;
            };
            static const word_term& null();
            static word_term from_string(const zstring& str);
            static word_term from_variable(const zstring& name);
            static bool prefix_const_mismatched(const word_term& w1, const word_term& w2);
            static bool suffix_const_mismatched(const word_term& w1, const word_term& w2);
            static bool unequalable_no_empty_var(const word_term& w1, const word_term& w2);
            static bool unequalable(const word_term& w1, const word_term& w2);
        private:
            std::list<element> m_elements;
        public:
            word_term() = default;
            word_term(std::initializer_list<element> list);
            std::size_t length() const { return m_elements.size(); }
            std::size_t constant_num() const;
            std::set<element> variables() const;
            const std::list<element>& content() const { return m_elements; }
            const element& head() const;
            bool empty() const { return m_elements.empty(); }
            bool has_constant() const;
            bool has_variable() const;
            bool check_head(const element::t& t) const;
            void remove_head();
            void concat(const word_term& other);
            void replace(const element& tgt, const word_term& subst);
            bool operator==(const word_term& other) const;
            bool operator!=(const word_term& other) const { return !(*this == other); }
            bool operator<(const word_term& other) const;
            explicit operator bool() const { return *this != null(); }
            friend std::ostream& operator<<(std::ostream& os, const word_term& w);
        };

        class word_equation {
        public:
            struct hash {
                std::size_t operator()(const word_equation& we) const;
            };
            static const word_equation& null();
        private:
            word_term m_lhs;
            word_term m_rhs;
        public:
            word_equation(const word_term& lhs, const word_term& rhs);
            element::pair heads() const { return {m_lhs.head(), m_rhs.head()}; }
            std::set<element> variables() const;
            const word_term& lhs() const { return m_lhs; }
            const word_term& rhs() const { return m_rhs; }
            const element& definition_var() const;
            const word_term& definition_body() const;
            bool empty() const { return m_lhs.empty() && m_rhs.empty(); }
            bool unsolvable(bool allow_empty_var = true) const;
            bool in_definition_form() const;
            bool check_heads(const element::t& lht, const element::t& rht) const;
            word_equation trim_prefix() const;
            word_equation replace(const element& tgt, const word_term& subst) const;
            word_equation remove(const element& tgt) const;
            word_equation remove_all(const std::set<element>& tgt) const;
            bool operator==(const word_equation& other) const;
            bool operator!=(const word_equation& other) const { return !(*this == other); }
            bool operator<(const word_equation& other) const;
            explicit operator bool() const { return *this != null(); }
            friend std::ostream& operator<<(std::ostream& os, const word_equation& we);
        private:
            void sort();
        };

        class regex {
        };

        class automaton {
        public:
            using ptr = std::unique_ptr<automaton>;
            using sptr = std::shared_ptr<automaton>;
            using ptr_pair = std::pair<ptr, ptr>;
        public:
            virtual ~automaton() = 0;
            bool contains(automaton::sptr other);
            automaton::ptr minimize();
            automaton::ptr complement();
            automaton::ptr intersect(automaton::sptr other);
            automaton::ptr remove_prefix(const element& e);
            std::list<automaton::ptr_pair> split();
            std::set<unsigned> reachable_states(unsigned st) const;
            virtual bool operator==(automaton::sptr other) = 0;
            virtual bool operator!=(automaton::sptr other) { return !(*this == std::move(other)); }
        private:
            virtual bool contains_imp(automaton::sptr other) = 0;
            virtual automaton::ptr minimize_imp() = 0;
            virtual automaton::ptr complement_imp() = 0;
            virtual automaton::ptr intersect_imp(automaton::sptr other) = 0;
            virtual automaton::ptr remove_prefix_imp(const element& e) = 0;
            virtual std::list<ptr_pair> split_imp() = 0;
            virtual std::set<unsigned> reachable_states_imp(unsigned st) const = 0;
        };

        class zaut : public automaton {
        public:
            using ptr = std::unique_ptr<zaut>;
            using sptr = std::shared_ptr<zaut>;
            using ptr_pair = std::pair<ptr, ptr>;
            using internal_t = ::automaton<sym_expr, sym_expr_manager>;
            using maker = re2automaton;
            using handler = symbolic_automata<sym_expr, sym_expr_manager>;
            using symbol_manager = sym_expr_manager;
            using moves_t = internal_t::moves;
            using ref_t = obj_ref<sym_expr, sym_expr_manager>;
            class symbol_expr : public boolean_algebra<sym_expr *> {
            public:
                using expr_t = sym_expr *;
                struct displayer {
                    std::ostream& display(std::ostream& os, expr_t e) const {
                        return e->display(os);
                    }
                };
            private:
                ast_manager& m_ast_man;
                expr_solver& m_solver;
            public:
                symbol_expr(ast_manager& m, expr_solver& s) : m_ast_man{m}, m_solver{s} {}
                expr_t mk_true() override;
                expr_t mk_false() override;
                expr_t mk_and(expr_t e1, expr_t e2) override;
                expr_t mk_and(unsigned size, const expr_t *es) override;
                expr_t mk_or(expr_t e1, expr_t e2) override;
                expr_t mk_or(unsigned size, const expr_t *es) override;
                expr_t mk_not(expr_t e) override;
                lbool is_sat(expr_t e) override;
            };
            class symbol_expr_solver : public expr_solver {
                kernel m_kernel;
            public:
                symbol_expr_solver(ast_manager& m, smt_params& p) : m_kernel{m, p} {}
                lbool check_sat(expr *e) override;
            };
        private:
            handler& m_handler;
            internal_t *m_imp;
            symbol_manager& m_sym_man;
            symbol_expr& m_sym_boolean_algebra;
        public:
<<<<<<< HEAD
            explicit zaut(handler& h, internal_t *a) : m_handler{h}, m_imp{a} {
                symbol_expr::displayer d{}; // TODO: for temporary testing
                a->display(std::cout, d);
            }
=======
            explicit zaut(handler& h, internal_t *a, symbol_manager& s, symbol_expr& ba) : m_handler{h}, m_imp{a},
              m_sym_man{s}, m_sym_boolean_algebra{ba} {}
>>>>>>> b7d41a66
            ~zaut() override { dealloc(m_imp); };
            bool contains(automaton::sptr other);
            zaut::ptr minimize();
            zaut::ptr complement();
            zaut::ptr intersect(automaton::sptr other);
            zaut::ptr remove_prefix(const element& e);
            std::list<zaut::ptr_pair> split();
            bool operator==(automaton::sptr other) override;
            std::set<unsigned> reachable_states(unsigned st) const;
        private:
            zaut::ptr mk_ptr(internal_t *a) const;
            bool contains_imp(automaton::sptr other) override;
            automaton::ptr minimize_imp() override;
            automaton::ptr complement_imp() override;
            automaton::ptr intersect_imp(automaton::sptr other) override;
            automaton::ptr remove_prefix_imp(const element& e) override;
            std::list<automaton::ptr_pair> split_imp() override;
            std::set<unsigned> reachable_states_imp(unsigned st) const override;
        };

        class zaut_adaptor {
            zaut::symbol_manager m_sym_man;
            zaut::symbol_expr_solver* m_sym_solver;
            zaut::symbol_expr* m_sym_boolean_algebra;
            zaut::handler* m_aut_man;
            zaut::maker m_aut_make;
            std::map<expr *, zaut::sptr> m_re_aut_cache;
        public:
            zaut_adaptor(ast_manager& m, context& ctx);
            ~zaut_adaptor();
            automaton::sptr mk_from_re_expr(expr *re);
        };

        class language {
        public:
            using pair = std::pair<language, language>;
            enum class t {
                RE, AUT
            };
            union v {
                regex re;
                automaton::sptr aut;
                v() {}
                ~v() {}
            };
            struct hash {
                std::size_t operator()(const language& l) const { return 0; };
            };
        private:
            language::t m_type;
            language::v m_value;
        public:
            explicit language(automaton::sptr a) : m_type{t::AUT} { m_value.aut = std::move(a); }
            language(const language& other);
            language(language&& other) noexcept;
            ~language();
            const language::t& type() const { return m_type; }
            const language::v& value() const { return m_value; }
            bool typed(const language::t& t) const { return m_type == t; }
            language complement() const;
            language concat(const language& other) const;
            language intersect(const language& other) const;
            language remove_prefix(const element& e) const;
            std::list<language::pair> split() const;
            bool operator==(const language& other) const { return true; };
            bool operator!=(const language& other) const { return !(*this == other); }
        };

        class state {
        public:
            using cref = std::reference_wrapper<const state>;
            struct hash {
                std::size_t operator()(const state& s) const;
            };
        private:
            using def_node = element;
            using def_nodes = std::set<def_node>;
            using def_graph = std::map<def_node, def_nodes>;
            bool m_allow_empty_var = true;
            std::set<word_equation> m_wes_to_satisfy;
            std::set<word_equation> m_wes_to_fail;
            std::unordered_map<element, language, element::hash> m_lang_to_satisfy;
        public:
            state() = default;
            explicit state(const bool allow_empty_var) : m_allow_empty_var{allow_empty_var} {}
            std::size_t word_eq_num() const { return m_wes_to_satisfy.size(); }
            std::set<element> variables() const;
            std::vector<std::vector<word_term>> eq_classes() const;
            const word_equation& smallest_eq() const;
            const word_equation& only_one_eq_left() const;
            bool allows_empty_var() const { return m_allow_empty_var; }
            bool in_definition_form() const;
            bool in_solved_form() const;
            bool eq_classes_inconsistent() const;
            bool diseq_inconsistent() const;
            bool unsolvable_by_check() const;
            bool unsolvable_by_inference() const;
            void allow_empty_var(const bool enable) { m_allow_empty_var = enable; }
            void add_word_eq(const word_equation& we);
            void add_word_diseq(const word_equation& we);
            state replace(const element& tgt, const word_term& subst) const;
            state remove(const element& tgt) const;
            state remove_all(const std::set<element>& tgt) const;
            bool operator==(const state& other) const;
            bool operator!=(const state& other) const { return !(*this == other); }
            bool operator<(const state& other) const;
            friend std::ostream& operator<<(std::ostream& os, const state& s);
        private:
            static bool dag_def_check_node(const def_graph& graph, const def_node& node,
                                           def_nodes& marked, def_nodes& checked);
            bool definition_acyclic() const;
        };

        enum class result {
            SAT, UNSAT, UNKNOWN
        };

        class neilsen_transforms {
        public:
            struct move {
                enum class t {
                    TO_EMPTY,
                    TO_CONST,
                    TO_VAR,
                    TO_VAR_VAR,
                    TO_CHAR_VAR,
                };
                const state::cref m_from;
                const move::t m_type;
                const std::vector<element> m_record;
                move add_record(const element& e) const;
            };
            using action = std::pair<move, state>;
            class mk_move {
                const state& m_state;
                const word_equation& m_src;
            public:
                mk_move(const state& s, const word_equation& src);
                std::list<action> operator()();
            private:
                bool src_vars_empty();
                bool src_var_is_const();
                action prop_empty();
                action prop_const();
                std::list<action> handle_two_var();
                std::list<action> handle_one_var();
            };
            class record_graph {
                std::unordered_map<state, std::list<move>, state::hash> m_backward_def;
            public:
                bool contains(const state& s) const;
                const std::list<move>& incoming_moves(const state& s) const;
                void add_move(move&& m, const state& s);
                const state& add_state(state&& s);
            };
        private:
            result m_status = result::UNKNOWN;
            record_graph m_records;
            state::cref m_rec_root;
            std::list<state::cref> m_rec_success_leaves;
            std::stack<state::cref> m_pending;
        public:
            explicit neilsen_transforms(state&& root);
            bool in_status(const result& t) const { return m_status == t; };
            bool should_explore_all() const;
            result check(bool split_var_empty_ahead = false);
        private:
            bool finish_after_found(const state& s);
            result split_var_empty_cases();
            std::queue<state::cref> split_first_level_var_empty();
            std::list<action> transform(const state& s) const;
        };

        using expr_pair = std::pair<expr_ref, expr_ref>;

    }

    class theory_str : public theory {
        int m_scope_level = 0;
        const theory_str_params& m_params;
        th_rewriter m_rewrite;
        arith_util m_util_a;
        seq_util m_util_s;
        std::unique_ptr<str::zaut_adaptor> m_aut_imp;

        scoped_vector<str::expr_pair> m_word_eq_todo;
        scoped_vector<str::expr_pair> m_word_diseq_todo;
        scoped_vector<str::expr_pair> m_membership_todo;
    public:
        theory_str(ast_manager& m, const theory_str_params& params);
        void display(std::ostream& os) const override;
        theory *mk_fresh(context *) override { return alloc(theory_str, get_manager(), m_params); }
        void init(context *ctx) override;
        void add_theory_assumptions(expr_ref_vector& assumptions) override;
        theory_var mk_var(enode *n) override;
        bool internalize_atom(app *atom, bool gate_ctx) override;
        bool internalize_term(app *term) override;
        void init_search_eh() override;
        void relevant_eh(app *n) override;
        void assign_eh(bool_var v, bool is_true) override;
        void new_eq_eh(theory_var, theory_var) override;
        void new_diseq_eh(theory_var, theory_var) override;
        bool can_propagate() override;
        void propagate() override;
        void push_scope_eh() override;
        void pop_scope_eh(unsigned num_scopes) override;
        void reset_eh() override;
        final_check_status final_check_eh() override;
        model_value_proc *mk_value(enode *n, model_generator& mg) override;
        void init_model(model_generator& m) override;
        void finalize_model(model_generator& mg) override;
        lbool validate_unsat_core(expr_ref_vector& unsat_core) override;
    private:
        bool is_of_this_theory(expr *e) const;
        bool is_string_sort(expr *e) const;
<<<<<<< HEAD
        bool is_regex_sort(expr *e) const;
        expr_ref mk_sub(expr* a, expr* b);
        expr_ref mk_skolem(symbol const& s, expr* e1, expr* e2 = nullptr, expr* e3 = nullptr, expr* e4 = nullptr, sort* range = nullptr);
        literal mk_literal(expr *e);
        bool_var mk_bool_var(expr *e);
        str::language mk_language(expr *e);
        str::word_term mk_word_term(expr *e) const;
        str::state mk_state_from_todo();
=======
        expr_ref mk_sub(expr* a, expr* b);
        expr_ref mk_skolem(symbol const& s, expr* e1, expr* e2 = nullptr, expr* e3 = nullptr, expr* e4 = nullptr, sort* range = nullptr);
        literal mk_literal(expr *e);
        str::language mk_language(expr *e);
        str::word_term mk_word_term(expr *e) const;
        str::state mk_state_from_todo() const;
>>>>>>> b7d41a66
        void add_axiom(expr *e);
        void add_clause(std::initializer_list<literal> ls);
        void handle_char_at(expr *e);
        void handle_substr(expr *e);
        void handle_index_of(expr *e);
        void handle_prefix(expr *e);
        void handle_suffix(expr *e);
        void handle_contains(expr *e);
        void handle_in_re(expr *e, bool is_true);
        void set_conflict(const literal_vector& ls);
        void block_curr_assignment();
        void dump_assignments() const;
    };

}

#endif /* _THEORY_STR_H_ */<|MERGE_RESOLUTION|>--- conflicted
+++ resolved
@@ -153,66 +153,58 @@
             using ptr = std::unique_ptr<zaut>;
             using sptr = std::shared_ptr<zaut>;
             using ptr_pair = std::pair<ptr, ptr>;
-            using internal_t = ::automaton<sym_expr, sym_expr_manager>;
-            using maker = re2automaton;
-            using handler = symbolic_automata<sym_expr, sym_expr_manager>;
+            using internal = ::automaton<sym_expr, sym_expr_manager>;
+            using symbol = sym_expr;
+            using symbol_ref = obj_ref<sym_expr, sym_expr_manager>;
             using symbol_manager = sym_expr_manager;
-            using moves_t = internal_t::moves;
-            using ref_t = obj_ref<sym_expr, sym_expr_manager>;
-            class symbol_expr : public boolean_algebra<sym_expr *> {
+            class symbol_boolean_algebra : public boolean_algebra<sym_expr *> {
             public:
-                using expr_t = sym_expr *;
+                using expr = sym_expr *;
                 struct displayer {
-                    std::ostream& display(std::ostream& os, expr_t e) const {
-                        return e->display(os);
-                    }
+                    std::ostream& display(std::ostream& os, expr e) const { return e->display(os); }
                 };
             private:
                 ast_manager& m_ast_man;
                 expr_solver& m_solver;
             public:
-                symbol_expr(ast_manager& m, expr_solver& s) : m_ast_man{m}, m_solver{s} {}
-                expr_t mk_true() override;
-                expr_t mk_false() override;
-                expr_t mk_and(expr_t e1, expr_t e2) override;
-                expr_t mk_and(unsigned size, const expr_t *es) override;
-                expr_t mk_or(expr_t e1, expr_t e2) override;
-                expr_t mk_or(unsigned size, const expr_t *es) override;
-                expr_t mk_not(expr_t e) override;
-                lbool is_sat(expr_t e) override;
-            };
-            class symbol_expr_solver : public expr_solver {
+                symbol_boolean_algebra(ast_manager& m, expr_solver& s);
+                expr mk_true() override;
+                expr mk_false() override;
+                expr mk_and(expr e1, expr e2) override;
+                expr mk_and(unsigned size, const expr *es) override;
+                expr mk_or(expr e1, expr e2) override;
+                expr mk_or(unsigned size, const expr *es) override;
+                expr mk_not(expr e) override;
+                lbool is_sat(expr e) override;
+            };
+            class symbol_solver : public expr_solver {
                 kernel m_kernel;
             public:
-                symbol_expr_solver(ast_manager& m, smt_params& p) : m_kernel{m, p} {}
+                symbol_solver(ast_manager& m, smt_params& p) : m_kernel{m, p} {}
                 lbool check_sat(expr *e) override;
             };
-        private:
+            using state = unsigned;
+            using moves = internal::moves;
+            using maker = re2automaton;
+            using handler = symbolic_automata<sym_expr, sym_expr_manager>;
+        private:
+            internal *m_imp;
+            symbol_manager& m_sym_man;
+            symbol_boolean_algebra& m_sym_ba;
             handler& m_handler;
-            internal_t *m_imp;
-            symbol_manager& m_sym_man;
-            symbol_expr& m_sym_boolean_algebra;
-        public:
-<<<<<<< HEAD
-            explicit zaut(handler& h, internal_t *a) : m_handler{h}, m_imp{a} {
-                symbol_expr::displayer d{}; // TODO: for temporary testing
-                a->display(std::cout, d);
-            }
-=======
-            explicit zaut(handler& h, internal_t *a, symbol_manager& s, symbol_expr& ba) : m_handler{h}, m_imp{a},
-              m_sym_man{s}, m_sym_boolean_algebra{ba} {}
->>>>>>> b7d41a66
+        public:
+            zaut(internal *a, symbol_manager& s, symbol_boolean_algebra& ba, handler& h);
             ~zaut() override { dealloc(m_imp); };
             bool contains(automaton::sptr other);
+            std::set<state> reachable_states(state s) const;
             zaut::ptr minimize();
             zaut::ptr complement();
             zaut::ptr intersect(automaton::sptr other);
             zaut::ptr remove_prefix(const element& e);
             std::list<zaut::ptr_pair> split();
             bool operator==(automaton::sptr other) override;
-            std::set<unsigned> reachable_states(unsigned st) const;
-        private:
-            zaut::ptr mk_ptr(internal_t *a) const;
+        private:
+            zaut::ptr mk_ptr(internal *a) const;
             bool contains_imp(automaton::sptr other) override;
             automaton::ptr minimize_imp() override;
             automaton::ptr complement_imp() override;
@@ -224,9 +216,9 @@
 
         class zaut_adaptor {
             zaut::symbol_manager m_sym_man;
-            zaut::symbol_expr_solver* m_sym_solver;
-            zaut::symbol_expr* m_sym_boolean_algebra;
-            zaut::handler* m_aut_man;
+            zaut::symbol_solver *m_sym_solver;
+            zaut::symbol_boolean_algebra *m_sym_ba;
+            zaut::handler *m_aut_man;
             zaut::maker m_aut_make;
             std::map<expr *, zaut::sptr> m_re_aut_cache;
         public:
@@ -417,23 +409,15 @@
     private:
         bool is_of_this_theory(expr *e) const;
         bool is_string_sort(expr *e) const;
-<<<<<<< HEAD
         bool is_regex_sort(expr *e) const;
-        expr_ref mk_sub(expr* a, expr* b);
-        expr_ref mk_skolem(symbol const& s, expr* e1, expr* e2 = nullptr, expr* e3 = nullptr, expr* e4 = nullptr, sort* range = nullptr);
+        expr_ref mk_sub(expr *a, expr *b);
+        expr_ref mk_skolem(symbol const& s, expr *e1, expr *e2 = nullptr, expr *e3 = nullptr,
+                           expr *e4 = nullptr, sort *range = nullptr);
         literal mk_literal(expr *e);
         bool_var mk_bool_var(expr *e);
         str::language mk_language(expr *e);
         str::word_term mk_word_term(expr *e) const;
         str::state mk_state_from_todo();
-=======
-        expr_ref mk_sub(expr* a, expr* b);
-        expr_ref mk_skolem(symbol const& s, expr* e1, expr* e2 = nullptr, expr* e3 = nullptr, expr* e4 = nullptr, sort* range = nullptr);
-        literal mk_literal(expr *e);
-        str::language mk_language(expr *e);
-        str::word_term mk_word_term(expr *e) const;
-        str::state mk_state_from_todo() const;
->>>>>>> b7d41a66
         void add_axiom(expr *e);
         void add_clause(std::initializer_list<literal> ls);
         void handle_char_at(expr *e);

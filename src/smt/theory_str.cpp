#include <algorithm>
#include <sstream>
#include "ast/ast_pp.h"
#include "ast/rewriter/bool_rewriter.h"
#include "smt/theory_str.h"
#include "smt/smt_context.h"
#include "smt/smt_model_generator.h"

#include "math/automata/symbolic_automata_def.h"

namespace smt {

    namespace str {

        using namespace std::placeholders;

        std::size_t element::hash::operator()(const element& e) const {
            using enum_t = std::underlying_type<t>::type;
            static const auto string_hash{std::hash<std::string>{}};
            static const auto enum_t_hash{std::hash<enum_t>{}};
            const auto n = static_cast<enum_t>(e.type());
            return string_hash(e.value().encode()) ^ enum_t_hash(n);
        }

        const element& element::null() {
            static const element e{element::t::NONE, ""};
            return e;
        }

        bool element::operator==(const element& other) const {
            return other.m_type == m_type && other.m_value == m_value;
        }

        bool element::operator<(const element& other) const {
            if (m_type < other.m_type) return true;
            if (m_type > other.m_type) return false;
            return m_value < other.m_value;
        }

        std::ostream& operator<<(std::ostream& os, const element& s) {
            os << s.value();
            return os;
        }

        std::size_t word_term::hash::operator()(const word_term& w) const {
            static const auto element_hash{element::hash{}};
            std::size_t result{37633};
            for (const auto& e : w.m_elements) {
                result += element_hash(e);
            }
            return result;
        }

        const word_term& word_term::null() {
            static const word_term w{element::null()};
            return w;
        }

        word_term word_term::from_string(const zstring& str) {
            word_term result;
            for (std::size_t i = 0; i < str.length(); i++) {
                result.m_elements.push_back({element::t::CONST, {str[i]}});
            }
            return result;
        }

        word_term word_term::from_variable(const zstring& name) {
            return {{element::t::VAR, name}};
        }

        bool word_term::prefix_const_mismatched(const word_term& w1, const word_term& w2) {
            if (w1.empty() || w2.empty()) return false;

            auto it1 = w1.m_elements.begin();
            auto it2 = w2.m_elements.begin();
            while (*it1 == *it2) {
                if (++it1 == w1.m_elements.end() || ++it2 == w2.m_elements.end()) return false;
            }
            return it1->typed(element::t::CONST) && it2->typed(element::t::CONST) &&
                   it1->value() != it2->value();
        }

        bool word_term::suffix_const_mismatched(const word_term& w1, const word_term& w2) {
            if (w1.empty() || w2.empty()) return false;

            auto it1 = w1.m_elements.end();
            auto it2 = w2.m_elements.end();
            while (*it1 == *it2) {
                if (--it1 == w1.m_elements.begin() || --it2 == w2.m_elements.begin()) return false;
            }
            return it1->typed(element::t::CONST) && it2->typed(element::t::CONST) &&
                   it1->value() != it2->value();
        }

        bool word_term::unequalable_no_empty_var(const word_term& w1, const word_term& w2) {
            return (!w1.has_variable() && w1.length() < w2.length()) ||
                   (!w2.has_variable() && w2.length() < w1.length()) ||
                   prefix_const_mismatched(w1, w2) || suffix_const_mismatched(w1, w2);
        }

        bool word_term::unequalable(const word_term& w1, const word_term& w2) {
            return (!w1.has_variable() && w1.constant_num() < w2.constant_num()) ||
                   (!w2.has_variable() && w2.constant_num() < w1.constant_num()) ||
                   prefix_const_mismatched(w1, w2) || suffix_const_mismatched(w1, w2);
        }

        word_term::word_term(std::initializer_list<element> list) {
            m_elements.insert(m_elements.begin(), list.begin(), list.end());
        }

        std::size_t word_term::constant_num() const {
            static const auto& is_const = std::bind(&element::typed, _1, element::t::CONST);
            return (std::size_t) std::count_if(m_elements.begin(), m_elements.end(), is_const);
        }

        std::set<element> word_term::variables() const {
            std::set<element> result;
            for (const auto& e : m_elements) {
                if (e.typed(element::t::VAR)) {
                    result.insert(e);
                }
            }
            return result;
        }

        const element& word_term::head() const {
            return m_elements.empty() ? element::null() : m_elements.front();
        }

        bool word_term::has_constant() const {
            static const auto& is_const = std::bind(&element::typed, _1, element::t::CONST);
            return std::any_of(m_elements.begin(), m_elements.end(), is_const);
        }

        bool word_term::has_variable() const {
            static const auto& is_var = std::bind(&element::typed, _1, element::t::VAR);
            return std::any_of(m_elements.begin(), m_elements.end(), is_var);
        }

        bool word_term::check_head(const element::t& t) const {
            const element& h = head();
            return h && h.typed(t);
        }

        void word_term::remove_head() {
            SASSERT(!m_elements.empty());

            m_elements.pop_front();
        }

        void word_term::concat(const word_term& other) {
            m_elements.insert(m_elements.end(), other.m_elements.begin(), other.m_elements.end());
        }

        void word_term::replace(const element& tgt, const word_term& subst) {
            auto fit = std::find(m_elements.begin(), m_elements.end(), tgt);
            while (fit != m_elements.end()) {
                m_elements.insert(fit, subst.m_elements.begin(), subst.m_elements.end());
                m_elements.erase(fit++);
                fit = std::find(fit, m_elements.end(), tgt);
            }
        }

        bool word_term::operator==(const word_term& other) const {
            const auto begin = m_elements.begin();
            const auto end = m_elements.end();
            const auto other_begin = other.m_elements.begin();
            return m_elements.size() == other.m_elements.size() &&
                   std::mismatch(begin, end, other_begin).first == end; // no mismatch
        }

        bool word_term::operator<(const word_term& other) const {
            if (m_elements.size() < other.m_elements.size()) return true;
            if (m_elements.size() > other.m_elements.size()) return false;
            // when having same length, do lexicographical compare
            return m_elements < other.m_elements;
        }

        std::ostream& operator<<(std::ostream& os, const word_term& w) {
            if (w.empty()) {
                return os << "\"\"" << std::flush;
            }

            bool in_consts = false;
            const element& head = w.m_elements.front();
            if (head.typed(element::t::CONST)) {
                in_consts = true;
                os << '"' << head;
            } else os << head;
            for (auto it = ++(w.m_elements.begin()); it != w.m_elements.end(); it++) {
                if (it->typed(element::t::CONST)) {
                    if (!in_consts) {
                        in_consts = true;
                        os << " \"" << *it;
                    } else os << *it;
                } else {
                    if (in_consts) {
                        in_consts = false;
                        os << "\" " << *it;
                    } else os << ' ' << *it;
                }
            }
            if (in_consts) os << '"';
            return os << std::flush;
        }

        std::size_t word_equation::hash::operator()(const word_equation& we) const {
            static const auto word_term_hash{word_term::hash{}};
            return word_term_hash(we.m_lhs) + word_term_hash(we.m_rhs);
        }

        const word_equation& word_equation::null() {
            static const word_equation we{word_term::null(), word_term::null()};
            return we;
        }

        word_equation::word_equation(const word_term& lhs, const word_term& rhs) {
            if (lhs < rhs) {
                m_lhs = lhs;
                m_rhs = rhs;
            } else {
                m_lhs = rhs;
                m_rhs = lhs;
            }
        }

        std::set<element> word_equation::variables() const {
            std::set<element> result;
            for (const auto& v : m_lhs.variables()) {
                result.insert(v);
            }
            for (const auto& v : m_rhs.variables()) {
                result.insert(v);
            }
            return result;
        }

        const element& word_equation::definition_var() const {
            if (m_lhs.length() == 1 && m_lhs.check_head(element::t::VAR)) {
                return m_lhs.head();
            }
            if (m_rhs.length() == 1 && m_rhs.check_head(element::t::VAR)) {
                return m_rhs.head();
            }
            return element::null();
        }

        const word_term& word_equation::definition_body() const {
            if (m_lhs.length() == 1 && m_lhs.check_head(element::t::VAR)) {
                return m_rhs;
            }
            if (m_rhs.length() == 1 && m_rhs.check_head(element::t::VAR)) {
                SASSERT(m_lhs.length() <= 1);
                return m_lhs;
            }
            return word_term::null();
        }

        bool word_equation::unsolvable(const bool allow_empty_var) const {
            return allow_empty_var ? word_term::unequalable(m_lhs, m_rhs)
                                   : word_term::unequalable_no_empty_var(m_lhs, m_rhs);
        }

        bool word_equation::in_definition_form() const {
            return (bool) definition_var();
        }

        bool word_equation::check_heads(const element::t& lht, const element::t& rht) const {
            return m_lhs.check_head(lht) && m_rhs.check_head(rht);
        }

        word_equation word_equation::trim_prefix() const {
            word_equation result{*this};
            word_term& lhs = result.m_lhs;
            word_term& rhs = result.m_rhs;
            while (!lhs.empty() && !rhs.empty() && lhs.head() == rhs.head()) {
                lhs.remove_head();
                rhs.remove_head();
            }
            return result;
        }

        word_equation word_equation::replace(const element& tgt, const word_term& subst) const {
            word_equation result{*this};
            result.m_lhs.replace(tgt, subst);
            result.m_rhs.replace(tgt, subst);
            result.sort();
            return result;
        }

        word_equation word_equation::remove(const element& tgt) const {
            return replace(tgt, {});
        }

        word_equation word_equation::remove_all(const std::set<element>& tgt) const {
            word_equation result{*this};
            for (const auto& e : tgt) {
                result.m_lhs.replace(e, {});
                result.m_rhs.replace(e, {});
            }
            result.sort();
            return result;
        }

        bool word_equation::operator==(const word_equation& other) const {
            return m_lhs == other.m_lhs && m_rhs == other.m_rhs;
        }

        bool word_equation::operator<(const word_equation& other) const {
            if (m_lhs < other.m_lhs) return true;
            if (other.m_lhs < m_lhs) return false;
            return m_rhs < other.m_rhs;
        }

        std::ostream& operator<<(std::ostream& os, const word_equation& we) {
            os << we.m_lhs << " = " << we.m_rhs;
            return os;
        }

        void word_equation::sort() {
            if (!(m_lhs < m_rhs)) {
                std::swap(m_lhs, m_rhs);
            }
        }

        automaton::~automaton() {
        }

<<<<<<< HEAD
=======
        bool automaton::contains(automaton::sptr other) {
            return contains_imp(std::move(other));
        }

>>>>>>> 84ad5ec1
        automaton::ptr automaton::determinize() {
            return determinize_imp();
        }

        automaton::ptr automaton::intersect(automaton::sptr other) {
            return intersect_imp(std::move(other));
        }

        automaton::ptr automaton::remove_prefix(const zstring& prefix) {
            return remove_prefix_imp(prefix);
        }

        std::list<automaton::ptr_pair> automaton::split() {
            return split_imp();
        }

        automaton::sptr automaton::set_init(state s) {
            return set_init_imp(s);
        }

<<<<<<< HEAD
        automaton::sptr automaton::add_accept(state s) {
            return add_accept_imp(s);
        }

        automaton::sptr automaton::remove_accept(state s) {
            return remove_accept_imp(s);
        }

        std::ostream& operator<<(std::ostream& os, automaton::sptr a) {
            return a->display(os);
        }

        zaut::symbol_boolean_algebra::symbol_boolean_algebra(ast_manager& m, expr_solver& s)
                : m_ast_man{m}, m_solver{s} {}

        using zaut_sym_t = zaut::symbol_boolean_algebra::expr;

=======
        zaut::symbol_boolean_algebra::symbol_boolean_algebra(ast_manager& m, expr_solver& s)
                : m_ast_man{m}, m_solver{s} {}

        using zaut_sym_t = zaut::symbol_boolean_algebra::expr;

>>>>>>> 84ad5ec1
        zaut_sym_t zaut::symbol_boolean_algebra::mk_true() {
            expr_ref e{m_ast_man.mk_true(), m_ast_man};
            return sym_expr::mk_pred(e, m_ast_man.mk_bool_sort());
        }

        zaut_sym_t zaut::symbol_boolean_algebra::mk_false() {
            expr_ref e{m_ast_man.mk_false(), m_ast_man};
            return sym_expr::mk_pred(e, m_ast_man.mk_bool_sort());
        }

        zaut_sym_t zaut::symbol_boolean_algebra::mk_and(zaut_sym_t e1, zaut_sym_t e2) {
            if (e1->is_char() && e2->is_char()) {
                if (e1->get_char() == e2->get_char()) return e1;
                if (m_ast_man.are_distinct(e1->get_char(), e2->get_char())) {
                    expr_ref e{m_ast_man.mk_false(), m_ast_man};
                    return sym_expr::mk_pred(e, e1->get_sort());
                }
            }
            sort *s = e1->get_sort();
            if (m_ast_man.is_bool(s)) {
                s = e2->get_sort();
            }
            var_ref v{m_ast_man.mk_var(0, s), m_ast_man};
            expr_ref fml1 = e1->accept(v);
            expr_ref fml2 = e2->accept(v);
            if (m_ast_man.is_true(fml1)) return e2;
            if (m_ast_man.is_true(fml2)) return e1;
            if (fml1 == fml2) return e1;
            expr_ref e{m_ast_man};
            bool_rewriter{m_ast_man}.mk_and(fml1, fml2, e);
            return sym_expr::mk_pred(e, e1->get_sort());
        }

        zaut_sym_t zaut::symbol_boolean_algebra::mk_and(unsigned size, const zaut_sym_t *es) {
            switch (size) {
                case 0:
                    return mk_true();
                case 1:
                    return es[0];
                default: {
                    zaut_sym_t e = es[0];
                    for (unsigned i = 1; i < size; ++i) {
                        e = mk_and(e, es[i]);
                    }
                    return e;
                }
            }
        }

        zaut_sym_t zaut::symbol_boolean_algebra::mk_or(zaut_sym_t e1, zaut_sym_t e2) {
            if (e1->is_char() && e2->is_char() && e1->get_char() == e2->get_char()) return e1;
            if (e1 == e2) return e1;
            var_ref v(m_ast_man.mk_var(0, e1->get_sort()), m_ast_man);
            expr_ref fml1 = e1->accept(v);
            expr_ref fml2 = e2->accept(v);
            if (m_ast_man.is_false(fml1)) return e2;
            if (m_ast_man.is_false(fml2)) return e1;
            expr_ref e{m_ast_man};
            bool_rewriter{m_ast_man}.mk_or(fml1, fml2, e);
            return sym_expr::mk_pred(e, e1->get_sort());
        }

        zaut_sym_t zaut::symbol_boolean_algebra::mk_or(unsigned size, const zaut_sym_t *es) {
            switch (size) {
                case 0:
                    return mk_false();
                case 1:
                    return es[0];
                default: {
                    zaut_sym_t e = es[0];
                    for (unsigned i = 1; i < size; ++i) {
                        e = mk_or(e, es[i]);
                    }
                    return e;
                }
            }
        }

        zaut_sym_t zaut::symbol_boolean_algebra::mk_not(zaut_sym_t e) {
            var_ref v{m_ast_man.mk_var(0, e->get_sort()), m_ast_man};
            expr_ref fml{m_ast_man.mk_not(e->accept(v)), m_ast_man};
            return sym_expr::mk_pred(fml, e->get_sort());
        }

        lbool zaut::symbol_boolean_algebra::is_sat(zaut_sym_t e) {
            if (e->is_char()) return l_true;
            if (e->is_range()) {
                // TODO: check lower is below upper
            }
            expr_ref v{m_ast_man.mk_fresh_const("x", e->get_sort()), m_ast_man};
            expr_ref fml = e->accept(v);
            if (m_ast_man.is_true(fml)) return l_true;
            if (m_ast_man.is_false(fml)) return l_false;
            return m_solver.check_sat(fml);
        }

        lbool zaut::symbol_solver::check_sat(expr *const e) {
            m_kernel.push();
            m_kernel.assert_expr(e);
            lbool r = m_kernel.check();
            m_kernel.pop(1);
            return r;
        }

        zaut::zaut(internal *a, symbol_manager& s, symbol_boolean_algebra& ba, handler& h)
                : m_imp{a}, m_sym_man{s}, m_sym_ba{ba}, m_handler{h} {
<<<<<<< HEAD
        }

        bool zaut::contains(automaton::sptr other) {
            zaut *const o = static_cast<zaut *>(other.get()); // only have zaut implementation
            return m_handler.mk_product(*o->m_imp, *m_handler.mk_complement(*m_imp))->is_empty();
        }

        zaut::ptr zaut::determinize() {
            return mk_ptr(m_handler.mk_determinstic(*m_imp));
=======
            symbol_boolean_algebra::displayer d{}; // TODO: for temporary testing
            a->display(std::cout, d);
        }

        bool zaut::contains(automaton::sptr other) {
            zaut *const o = static_cast<zaut *>(other.get()); // only have zaut implementation
            return m_handler.mk_difference(*o->m_imp, *m_imp)->is_empty();
        }

        zaut::ptr zaut::determinize() {
            return mk_ptr(m_handler.mk_deterministic(*m_imp));
>>>>>>> 84ad5ec1
        }

        zaut::ptr zaut::intersect(automaton::sptr other) {
            zaut *const o = static_cast<zaut *>(other.get()); // only have zaut implementation
            return mk_ptr(m_handler.mk_product(*m_imp, *o->m_imp));
        }

        zaut::ptr zaut::remove_prefix(const zstring& prefix) {
        }

        std::list<zaut::ptr_pair> zaut::split() {
            std::set<state> states = reachable_states(m_imp->init());
            unsigned_vector fin = m_imp->final_states();
            std::list<zaut::ptr_pair> ret;
            moves mvs; //assume that set of states consists of consecutive numbers (from 0).

            for (auto st : states) {
                mvs.append(m_imp->get_moves_from(st));
            }

            for (auto middle : states) {
                internal *cl1 = m_imp->clone();
                internal *cl2 = alloc(internal, m_sym_man, middle, m_imp->final_states(), mvs);
                for (auto f : fin) {
                    cl1->remove_from_final_states(f);
                }
                cl1->add_to_final_states(middle);
<<<<<<< HEAD
                ret.emplace_back(std::make_pair(mk_ptr(cl1), mk_ptr(cl2)));
=======
                ptr ptr1 = mk_ptr(cl1);
                ptr ptr2 = mk_ptr(cl2);
                ret.emplace_back(std::make_pair(ptr1->determinize(), ptr2->determinize()));
>>>>>>> 84ad5ec1
            }
            return ret;
        }

<<<<<<< HEAD
        zaut::sptr zaut::set_init(state s) {
        }

        zaut::sptr zaut::add_accept(state s) {
        }

        zaut::sptr zaut::remove_accept(state s) {
        }

        std::set<zaut::state> zaut::reachable_states(state st) {
            std::vector<state> todo;
=======
        // WIP
        std::set<zaut::state> zaut::reachable_states(state st) const {
            std::vector<state> todo;
            moves mvs;
>>>>>>> 84ad5ec1
            std::set<state> ret({st});
            unsigned act;

            todo.push_back(st);
            while (!todo.empty()) {
                act = todo.back();
                todo.pop_back();
<<<<<<< HEAD
                moves const& mvs = m_imp->get_moves_from(act);
                for (unsigned i = 0; i < mvs.size(); i++) {
                    if (!mvs[i].is_epsilon()) {
                        symbol_ref con(mvs[i].t(), m_sym_man);
                        lbool is_sat = m_sym_ba.is_sat(con);
                        if (is_sat == l_undef || is_sat == l_false)
                            continue;
                    }
                    if (ret.find(mvs[i].dst()) == ret.end()) {
=======
                m_imp->get_moves_from(act, mvs, false);
                // assume that we have automaton without eps transitions
                for (unsigned i = 0; i < mvs.size(); i++) {
                    symbol_ref con(mvs[i].t(), m_sym_man);
                    lbool is_sat = m_sym_ba.is_sat(con);
                    if (is_sat == l_undef || is_sat == l_false)
                        continue;
                    if (ret.find(mvs[i].dst()) != ret.end()) {
>>>>>>> 84ad5ec1
                        ret.emplace(mvs[i].dst());
                        todo.push_back(mvs[i].dst());
                    }
                }
            }
            return ret;
        }

        std::set<zaut::state> zaut::successors(state s, const zstring& str) {
        }

        zaut::moves zaut::transitions_skeleton() {
            std::set<state> states = reachable_states(m_imp->init());
            moves mvs;
            for (auto st : states) {
                for (auto tr : m_imp->get_moves_from(st)) {
                    if (tr.is_epsilon())
                        mvs.push_back(internal::move(m_sym_man, tr.src(), tr.dst()));
                    else
                        mvs.push_back(
                                internal::move(m_sym_man, tr.src(), tr.dst(), m_sym_ba.mk_true()));
                }
            }
            return mvs;
        }

<<<<<<< HEAD
        std::set<automaton::len_constraint> zaut::length_constraints() {
            std::vector<state> lasso;
            std::vector<state> todo;
            unsigned act;
            std::set<std::pair<state, len_offset> > fin_offset;
            unsigned off_counter = 0;
            moves mvs;

            ptr clone = mk_ptr(alloc(internal, m_sym_man, m_imp->init(), m_imp->final_states(),
                                     transitions_skeleton()));
            ptr det = clone->determinize();

            todo.push_back(det->m_imp->init());
            while (!todo.empty()) {
                act = todo.back();
                todo.pop_back();

                if (det->m_imp->is_final_state(act)) {
                    fin_offset.emplace(std::make_pair(act, off_counter));
                }

                mvs.reset();
                det->m_imp->get_moves_from(act, mvs, false);
                SASSERT(mvs.size() <= 1);

                for (unsigned i = 0; i < mvs.size(); i++) {
                    symbol_ref con(mvs[i].t(), m_sym_man);
                    lbool is_sat = m_sym_ba.is_sat(con);
                    SASSERT(is_sat == l_true);

                    auto res = std::find(lasso.begin(), lasso.end(), mvs[i].dst());
                    if (res == lasso.end()) {
                        lasso.push_back(mvs[i].dst());
                        todo.push_back(mvs[i].dst());
                    } else { //lasso found
                        SASSERT(todo.empty());
                        lasso.erase(lasso.begin(), res);
                        break;
                    }
                }
                off_counter++;
            }

            unsigned period = lasso.size();
            std::set<automaton::len_constraint> ret;
            std::set<unsigned> lasso_set(lasso.begin(), lasso.end());
            for (auto pair : fin_offset) {
                if (lasso_set.find(pair.first) != lasso_set.end())
                    ret.emplace(std::make_pair(pair.second, period));
                else
                    ret.emplace(std::make_pair(pair.second, 0));
            }

            return ret;
        }

        std::ostream& zaut::display(std::ostream& out) {
            symbol_boolean_algebra::displayer d{};
            return m_imp->display(out, d);
=======
        zaut::ptr zaut::mk_ptr(zaut::internal *a) const {
            return ptr{new zaut{a, m_sym_man, m_sym_ba, m_handler}};
>>>>>>> 84ad5ec1
        }

        bool zaut::operator==(automaton::sptr other) {
            return contains(other) && other->contains(mk_ptr(m_imp));
        }

<<<<<<< HEAD
        zaut::ptr zaut::mk_ptr(zaut::internal *a) const {
            return ptr{new zaut{a, m_sym_man, m_sym_ba, m_handler}};
        }

=======
>>>>>>> 84ad5ec1
        automaton::ptr zaut::determinize_imp() {
            return determinize();
        }

        automaton::ptr zaut::intersect_imp(automaton::sptr other) {
            return intersect(std::move(other));
        }

        automaton::ptr zaut::remove_prefix_imp(const zstring& prefix) {
            return remove_prefix(prefix);
        }

        std::list<automaton::ptr_pair> zaut::split_imp() {
            std::list<automaton::ptr_pair> result;
            for (auto& kv : split()) {
                result.emplace_back(std::make_pair(std::move(kv.first), std::move(kv.second)));
            }
            return result;
        }

<<<<<<< HEAD
        automaton::sptr zaut::set_init_imp(state s) {
            return set_init(s);
        }

        automaton::sptr zaut::add_accept_imp(state s) {
            return add_accept(s);
        }

        automaton::sptr zaut::remove_accept_imp(state s) {
            return remove_accept(s);
        }

        zaut_adaptor::zaut_adaptor(ast_manager& m, context& ctx) : m_aut_make{m} {
            m_sym_solver = alloc(zaut::symbol_solver, m, ctx.get_fparams());
            m_sym_ba = alloc(zaut::symbol_boolean_algebra, m, *m_sym_solver);
            m_aut_man = alloc(zaut::handler, m_sym_man, *m_sym_ba);
        }

        zaut_adaptor::~zaut_adaptor() {
            dealloc(m_aut_man);
            dealloc(m_sym_ba);
        }

        automaton::sptr zaut_adaptor::mk_from_re_expr(expr *re) {
=======
        zaut_adaptor::zaut_adaptor(ast_manager& m, context& ctx) : m_aut_make{m} {
            m_sym_solver = alloc(zaut::symbol_solver, m, ctx.get_fparams());
            m_sym_ba = alloc(zaut::symbol_boolean_algebra, m, *m_sym_solver);
            m_aut_man = alloc(zaut::handler, m_sym_man, *m_sym_ba);
        }

        zaut_adaptor::~zaut_adaptor() {
            dealloc(m_aut_man);
            dealloc(m_sym_ba);
        }

        std::set<unsigned> zaut::reachable_states_imp(unsigned st) const {
            return reachable_states(st);
        }

        automaton::sptr zaut_adaptor::mk_from_re_expr(expr *const re) {
>>>>>>> 84ad5ec1
            if (m_re_aut_cache.find(re) != m_re_aut_cache.end()) {
                return m_re_aut_cache[re];
            }
            if (!m_aut_make.has_solver()) {
                m_aut_make.set_solver(m_sym_solver);
            }
            auto&& aut = std::make_shared<zaut>(m_aut_make(re), m_sym_man, *m_sym_ba, *m_aut_man);
            auto&& pair = std::make_pair(re, std::move(aut));
            return m_re_aut_cache.emplace(std::move(pair)).first->second;
        }

        language::language(const language& other) : m_type{other.m_type} {
            if (typed(t::AUT)) m_value.aut = other.m_value.aut;
        }

        language::language(language&& other) noexcept : m_type{other.m_type} {
            if (typed(t::AUT)) m_value.aut = std::move(other.m_value.aut);
        }

        language::~language() {
            if (typed(t::AUT)) m_value.aut.~shared_ptr();
        }

        language language::intersect(const language& other) const {
            if (typed(t::AUT) && other.typed(t::AUT))
                return language{m_value.aut->intersect(other.value().aut)};
        }

        std::size_t state::hash::operator()(const state& s) const {
            static const auto element_hash{element::hash{}};
            static const auto word_equation_hash{word_equation::hash{}};
            static const auto language_hash{language::hash{}};
            std::size_t result{22447};
            result += s.m_allow_empty_var ? 10093 : 0;
            for (const auto& we : s.m_wes_to_satisfy) {
                result += word_equation_hash(we);
            }
            for (const auto& we : s.m_wes_to_fail) {
                result += word_equation_hash(we);
            }
            for (const auto& kv : s.m_lang_to_satisfy) {
                result += element_hash(kv.first) + language_hash(kv.second);
            }
            return result;
        }

        std::set<element> state::variables() const {
            std::set<element> result;
            for (const auto& we : m_wes_to_satisfy) {
                for (const auto& v : we.variables()) {
                    result.insert(v);
                }
            }
            for (const auto& we : m_wes_to_fail) {
                for (const auto& v : we.variables()) {
                    result.insert(v);
                }
            }
            return result;
        }

        std::vector<std::vector<word_term>> state::eq_classes() const {
            std::map<word_term, std::size_t> word_class_tbl;
            std::vector<std::vector<word_term>> classes;
            for (const auto& we : m_wes_to_satisfy) {
                const word_term& w1 = we.lhs();
                const word_term& w2 = we.rhs();
                const auto& fit1 = word_class_tbl.find(w1);
                const auto& fit2 = word_class_tbl.find(w2);
                if (fit1 != word_class_tbl.end() && fit2 != word_class_tbl.end()) continue;
                if (fit1 == word_class_tbl.end() && fit2 == word_class_tbl.end()) {
                    classes.push_back({w1, w2});
                    const auto class_id = classes.size() - 1;
                    word_class_tbl[w1] = class_id;
                    word_class_tbl[w2] = class_id;
                    continue;
                }
                if (fit1 != word_class_tbl.end()) {
                    const auto class_id = fit1->second;
                    classes.at(class_id).push_back(w2);
                    word_class_tbl[w2] = class_id;
                } else {
                    const auto class_id = fit2->second;
                    classes.at(class_id).push_back(w1);
                    word_class_tbl[w1] = class_id;
                }
            }
            return classes;
        }

        const word_equation& state::smallest_eq() const {
            return m_wes_to_satisfy.empty() ? word_equation::null() : *m_wes_to_satisfy.begin();
        }

        const word_equation& state::only_one_eq_left() const {
            return m_wes_to_satisfy.size() == 1 ? *m_wes_to_satisfy.begin() : word_equation::null();
        }

        bool state::in_definition_form() const {
            static const auto& in_def_form = std::mem_fn(&word_equation::in_definition_form);
            return std::all_of(m_wes_to_satisfy.begin(), m_wes_to_satisfy.end(), in_def_form);
        }

        bool state::in_solved_form() const {
            return (in_definition_form() && definition_acyclic()) || m_wes_to_satisfy.empty();
        }

        bool state::eq_classes_inconsistent() const {
            const auto& unequalable = m_allow_empty_var ? word_term::unequalable
                                                        : word_term::unequalable_no_empty_var;
            for (const auto& cls : eq_classes()) {
                if (cls.size() == 2) {
                    if (unequalable(cls.at(0), cls.at(1))) return true;
                    continue;
                }
                std::vector<bool> select(cls.size());
                std::fill(select.end() - 2, select.end(), true);
                do {
                    std::vector<word_term> selected;
                    selected.reserve(2);
                    for (std::size_t i = 0; i < cls.size(); i++) {
                        if (select.at(i)) {
                            selected.push_back(cls.at(i));
                        }
                    }
                    if (unequalable(selected.at(0), selected.at(1))) return true;
                } while (std::next_permutation(select.begin(), select.end()));
            }
            return false;
        }

        bool state::diseq_inconsistent() const {
            return !m_wes_to_fail.empty() && m_wes_to_fail.begin()->empty();
        }

        bool state::unsolvable_by_check() const {
            const auto& unsolvable = std::bind(&word_equation::unsolvable, _1, m_allow_empty_var);
            return std::any_of(m_wes_to_satisfy.begin(), m_wes_to_satisfy.end(), unsolvable) ||
                   diseq_inconsistent();
        }

        bool state::unsolvable_by_inference() const {
            return diseq_inconsistent() || eq_classes_inconsistent();
        }

        void state::add_word_eq(const word_equation& we) {
            SASSERT(we);

            if (we.empty()) return;
            word_equation&& trimmed = we.trim_prefix();
            if (trimmed.empty()) return;
            m_wes_to_satisfy.insert(std::move(trimmed));
        }

        void state::add_word_diseq(const word_equation& we) {
            SASSERT(we);

            word_equation&& trimmed = we.trim_prefix();
            if (trimmed.unsolvable(m_allow_empty_var)) return;
            m_wes_to_fail.insert(std::move(trimmed));
        }

        state state::replace(const element& tgt, const word_term& subst) const {
            state result{m_allow_empty_var};
            for (const auto& we : m_wes_to_satisfy) {
                result.add_word_eq(we.replace(tgt, subst));
            }
            for (const auto& we : m_wes_to_fail) {
                result.add_word_diseq(we.replace(tgt, subst));
            }
            return result;
        }

        state state::remove(const element& tgt) const {
            return replace(tgt, {});
        }

        state state::remove_all(const std::set<element>& tgt) const {
            state result{m_allow_empty_var};
            for (const auto& we : m_wes_to_satisfy) {
                result.add_word_eq(we.remove_all(tgt));
            }
            for (const auto& we : m_wes_to_fail) {
                result.add_word_diseq(we.remove_all(tgt));
            }
            return result;
        }

        bool state::operator==(const state& other) const {
            return m_allow_empty_var == other.m_allow_empty_var &&
                   m_wes_to_satisfy == other.m_wes_to_satisfy &&
                   m_wes_to_fail == other.m_wes_to_fail &&
                   m_lang_to_satisfy == other.m_lang_to_satisfy;
        }

        bool state::operator<(const state& other) const {
            if (m_allow_empty_var != other.m_allow_empty_var) return false;
            if (m_wes_to_satisfy.size() < other.m_wes_to_satisfy.size()) return true;
            if (m_wes_to_satisfy.size() > other.m_wes_to_satisfy.size()) return false;
            if (m_wes_to_fail.size() < other.m_wes_to_fail.size()) return true;
            if (m_wes_to_fail.size() > other.m_wes_to_fail.size()) return false;
            // when having same length, do lexicographical compare
            return m_wes_to_satisfy < other.m_wes_to_satisfy || m_wes_to_fail < other.m_wes_to_fail;
        }

        std::ostream& operator<<(std::ostream& os, const state& s) {
            if (s.m_wes_to_satisfy.empty()) {
                return os << "(no word equation left)" << std::endl;
            }
            for (const auto& we : s.m_wes_to_satisfy) {
                os << we << '\n';
            }
            for (const auto& we : s.m_wes_to_fail) {
                os << "not (" << we << ")\n";
            }
            return os << std::flush;
        }

        bool state::dag_def_check_node(const def_graph& graph, const def_node& node,
                                       def_nodes& marked, def_nodes& checked) {
            if (checked.find(node) != checked.end()) return true;
            if (marked.find(node) != marked.end()) return false;

            marked.insert(node);
            const auto& dept_dests = graph.find(node);
            if (dept_dests != graph.end()) {
                for (const auto& next : dept_dests->second) {
                    if (!dag_def_check_node(graph, next, marked, checked)) return false;
                }
            }
            checked.insert(node);
            return true;
        }

        bool state::definition_acyclic() const {
            SASSERT(in_definition_form());

            def_graph graph;
            def_nodes marked;
            def_nodes checked;
            for (const auto& we : m_wes_to_satisfy) {
                const def_node& node = we.definition_var();
                if (graph.find(node) != graph.end()) return false; // definition not unique
                graph[node] = we.definition_body().variables();
            }
            for (const auto& dept_dests : graph) {
                if (!dag_def_check_node(graph, dept_dests.first, marked, checked)) return false;
            }
            return true;
        }

        neilsen_transforms::move neilsen_transforms::move::add_record(const element& e) const {
            std::vector<element> r{m_record};
            r.push_back(e);
            return {m_from, m_type, std::move(r)};
        };

        neilsen_transforms::mk_move::mk_move(const state& s, const word_equation& src)
                : m_state{s}, m_src{src} {}

        std::list<neilsen_transforms::action> neilsen_transforms::mk_move::operator()() {
            if (src_vars_empty()) {
                SASSERT(!m_src.rhs().has_constant());
                return {prop_empty()};
            }
            if (src_var_is_const()) {
                return {prop_const()};
            }
            if (m_src.check_heads(element::t::VAR, element::t::VAR)) {
                return handle_two_var();
            }
            return handle_one_var();
        }

        bool neilsen_transforms::mk_move::src_vars_empty() {
            return m_state.allows_empty_var() && m_src.lhs().empty();
        }

        bool neilsen_transforms::mk_move::src_var_is_const() {
            const word_term& def_body = m_src.definition_body();
            return def_body && (def_body.length() == 1 || !def_body.has_variable());
        }

        neilsen_transforms::action neilsen_transforms::mk_move::prop_empty() {
            const std::set<element> empty_vars{m_src.rhs().variables()};
            const std::vector<element> record{empty_vars.begin(), empty_vars.end()};
            return {{m_state, move::t::TO_EMPTY, record}, m_state.remove_all(empty_vars)};
        }

        neilsen_transforms::action neilsen_transforms::mk_move::prop_const() {
            const element& var = m_src.definition_var();
            const word_term& def = m_src.definition_body();
            std::vector<element> record{var};
            record.insert(record.end(), def.content().begin(), def.content().end());
            return {{m_state, move::t::TO_CONST, record}, m_state.replace(var, def)};
        }

        std::list<neilsen_transforms::action> neilsen_transforms::mk_move::handle_two_var() {
            const element::pair& hh = m_src.heads();
            const element& x = hh.first;
            const element& y = hh.second;
            std::list<action> result;
            result.push_back({{m_state, move::t::TO_VAR_VAR, {x, y}}, m_state.replace(x, {y, x})});
            result.push_back({{m_state, move::t::TO_VAR_VAR, {y, x}}, m_state.replace(y, {x, y})});
            if (m_state.allows_empty_var()) {
                result.push_back({{m_state, move::t::TO_EMPTY, {x}}, m_state.remove(x)});
                result.push_back({{m_state, move::t::TO_EMPTY, {y}}, m_state.remove(y)});
            } else {
                result.push_back({{m_state, move::t::TO_VAR, {x, y}}, m_state.replace(x, {y})});
            }
            return result;
        }

        std::list<neilsen_transforms::action> neilsen_transforms::mk_move::handle_one_var() {
            const element::pair& hh = m_src.heads();
            const bool var_const_headed = hh.first.typed(element::t::VAR);
            const element& v = var_const_headed ? hh.first : hh.second;
            const element& c = var_const_headed ? hh.second : hh.first;
            std::list<action> result;
            result.push_back({{m_state, move::t::TO_CHAR_VAR, {v, c}}, m_state.replace(v, {c, v})});
            if (m_state.allows_empty_var()) {
                result.push_back({{m_state, move::t::TO_EMPTY, {v}}, m_state.remove(v)});
            } else {
                result.push_back({{m_state, move::t::TO_CONST, {c}}, m_state.replace(v, {c})});
            }
            return result;
        }

        bool neilsen_transforms::record_graph::contains(const state& s) const {
            return m_backward_def.find(s) != m_backward_def.end();
        }

        const std::list<neilsen_transforms::move>&
        neilsen_transforms::record_graph::incoming_moves(const state& s) const {
            SASSERT(contains(s));
            return m_backward_def.find(s)->second;
        }

        void neilsen_transforms::record_graph::add_move(move&& m, const state& s) {
            SASSERT(contains(m.m_from) && contains(s));
            m_backward_def[s].push_back(std::move(m));
        }

        const state& neilsen_transforms::record_graph::add_state(state&& s) {
            SASSERT(!contains(s));
            auto&& pair = std::make_pair(std::move(s), std::list<move>{});
            return m_backward_def.emplace(std::move(pair)).first->first;
        }

        neilsen_transforms::neilsen_transforms(state&& root)
                : m_rec_root{m_records.add_state(std::move(root))} {
            m_pending.push(m_rec_root);
        }

        bool neilsen_transforms::should_explore_all() const {
            return true;
        }

        result neilsen_transforms::check(const bool split_var_empty_ahead) {
            if (in_status(result::SAT)) return m_status;
            if (split_var_empty_ahead && split_var_empty_cases() == result::SAT) return m_status;
            STRACE("str", tout << "[Check SAT]\n";);
            while (!m_pending.empty()) {
                const state& curr_s = m_pending.top();
                m_pending.pop();
                STRACE("str", tout << "from:\n" << curr_s << '\n';);
                for (auto& action : transform(curr_s)) {
                    if (m_records.contains(action.second)) {
                        m_records.add_move(std::move(action.first), action.second);
                        STRACE("str", tout << "already visited:\n" << action.second << '\n';);
                        continue;
                    }
                    const state& s = m_records.add_state(std::move(action.second));
                    m_records.add_move(std::move(action.first), s);
                    if (s.unsolvable_by_inference()) {
                        STRACE("str", tout << "failed:\n" << s << '\n';);
                        continue;
                    }
                    if (s.in_solved_form()) {
                        if (finish_after_found(s)) return m_status;
                        continue;
                    }
                    const word_equation& only_one_left = s.only_one_eq_left();
                    if (only_one_left && only_one_left.in_definition_form()) {
                        // solved form check failed, the we in definition form must be recursive
                        const word_equation& last_we_recursive_def = only_one_left;
                        if (!last_we_recursive_def.definition_body().has_constant()) {
                            if (finish_after_found(s)) return m_status;
                            continue;
                        }
                        STRACE("str", tout << "failed:\n" << s << '\n';);
                        continue;
                    }
                    STRACE("str", tout << "to:\n" << s << '\n';);
                    m_pending.push(s);
                }
            }
            m_status = m_rec_success_leaves.empty() ? result::UNSAT : result::SAT;
            return m_status;
        }

        bool neilsen_transforms::finish_after_found(const state& s) {
            STRACE("str", tout << "[Success Leaf]\n" << s << '\n';);
            m_rec_success_leaves.emplace_back(s);
            if (!should_explore_all()) {
                m_status = result::SAT;
                return true;
            }
            return false;
        }

        result neilsen_transforms::split_var_empty_cases() {
            STRACE("str", tout << "[Split Empty Variable Cases]\n";);
            std::queue<state::cref> pending{split_first_level_var_empty()};
            SASSERT(m_pending.empty());
            if (in_status(result::SAT)) return m_status;
            while (!pending.empty()) {
                const state& curr_s = pending.front();
                pending.pop();
                m_pending.push(curr_s);
                for (const auto& var : curr_s.variables()) {
                    state&& next_s = curr_s.remove(var);
                    next_s.allow_empty_var(false);
                    if (m_records.contains(next_s)) {
                        for (const auto& m : m_records.incoming_moves(curr_s)) {
                            m_records.add_move(m.add_record(var), next_s);
                        }
                        continue;
                    }
                    next_s.allow_empty_var(true);
                    if (next_s.in_solved_form()) {
                        const state& s = m_records.add_state(std::move(next_s));
                        for (const auto& m : m_records.incoming_moves(curr_s)) {
                            m_records.add_move(m.add_record(var), s);
                        }
                        if (finish_after_found(s)) return m_status;
                        continue;
                    }
                    if (next_s.unsolvable_by_check()) {
                        next_s.allow_empty_var(false);
                        const state& s = m_records.add_state(std::move(next_s));
                        for (const auto& m : m_records.incoming_moves(curr_s)) {
                            m_records.add_move(m.add_record(var), s);
                        }
                        STRACE("str", tout << "failed:\n" << curr_s << '\n';);
                        continue;
                    }
                    next_s.allow_empty_var(false);
                    const state& s = m_records.add_state(std::move(next_s));
                    for (const auto& m : m_records.incoming_moves(curr_s)) {
                        m_records.add_move(m.add_record(var), s);
                    }
                    pending.push(s);
                    STRACE("str", tout << "add:\n" << s << '\n';);
                }
            }
            m_status = m_rec_success_leaves.empty() ? result::UNKNOWN : result::SAT;
            return m_status;
        }

        std::queue<state::cref> neilsen_transforms::split_first_level_var_empty() {
            std::queue<state::cref> result;
            while (!m_pending.empty()) {
                const state& curr_s = m_pending.top();
                m_pending.pop();
                for (const auto& var : curr_s.variables()) {
                    state&& next_s = curr_s.remove(var);
                    next_s.allow_empty_var(false);
                    if (m_records.contains(next_s)) {
                        m_records.add_move({curr_s, move::t::TO_EMPTY, {var}}, next_s);
                        continue;
                    }
                    next_s.allow_empty_var(true);
                    if (next_s.in_solved_form()) {
                        const state& s = m_records.add_state(std::move(next_s));
                        m_records.add_move({curr_s, move::t::TO_EMPTY, {var}}, s);
                        if (finish_after_found(s)) return {};
                        continue;
                    }
                    if (next_s.unsolvable_by_check()) {
                        next_s.allow_empty_var(false);
                        const state& s = m_records.add_state(std::move(next_s));
                        m_records.add_move({curr_s, move::t::TO_EMPTY, {var}}, s);
                        STRACE("str", tout << "failed:\n" << curr_s << '\n';);
                        continue;
                    }
                    next_s.allow_empty_var(false);
                    const state& s = m_records.add_state(std::move(next_s));
                    m_records.add_move({curr_s, move::t::TO_EMPTY, {var}}, s);
                    result.push(s);
                    STRACE("str", tout << "add:\n" << s << '\n';);
                }
            }
            return result;
        }

        std::list<neilsen_transforms::action> neilsen_transforms::transform(const state& s) const {
            SASSERT(!s.unsolvable_by_check() && s.word_eq_num() != 0);
            // no diseq-only handling for now
            return mk_move{s, s.smallest_eq()}();
        }

    }

    theory_str::theory_str(ast_manager& m, const theory_str_params& params)
            : theory{m.mk_family_id("seq")}, m_params{params}, m_rewrite{m}, m_util_a{m},
              m_util_s{m} {}

    void theory_str::display(std::ostream& os) const {
        os << "theory_str display" << std::endl;
    }

    void theory_str::init(context *ctx) {
        theory::init(ctx);
        STRACE("str", tout << "init\n";);
    }

    void theory_str::add_theory_assumptions(expr_ref_vector& assumptions) {
        STRACE("str", tout << "add_theory_assumptions\n";);
    }

    theory_var theory_str::mk_var(enode *const n) {
        STRACE("str", tout << "mk_var: " << mk_pp(n->get_owner(), get_manager()) << '\n';);
        if (!is_string_sort(n->get_owner()) && !is_regex_sort(n->get_owner())) {
            return null_theory_var;
        }
        if (is_attached_to_var(n)) {
            const theory_var v = n->get_th_var(get_id());
            STRACE("str", tout << "already attached to theory_var #" << v << '\n';);
            return v;
        }

        context& ctx = get_context();
        const theory_var v = theory::mk_var(n);
        ctx.attach_th_var(n, this, v);
        ctx.mark_as_relevant(n);
        STRACE("str", tout << "new theory_var #" << v << '\n';);
        return v;
    }

    bool theory_str::internalize_atom(app *const atom, const bool gate_ctx) {
        (void) gate_ctx;
        STRACE("str", tout << "internalize_atom: gate_ctx is " << gate_ctx << ", "
                           << mk_pp(atom, get_manager()) << '\n';);
        context& ctx = get_context();
        if (ctx.b_internalized(atom)) {
            STRACE("str", tout << "done before\n";);
            return true;
        }
        return internalize_term(atom);
    }

    bool theory_str::internalize_term(app *const term) {
        ast_manager& m = get_manager();
        context& ctx = get_context();
        SASSERT(is_of_this_theory(term));
        STRACE("str", tout << "internalize_term: " << mk_pp(term, m) << '\n';);
        if (ctx.e_internalized(term)) {
            STRACE("str", tout << "done before\n";);
            return true;
        }

        const unsigned num_args = term->get_num_args();
        for (unsigned i = 0; i < num_args; i++) {
            ctx.internalize(term->get_arg(i), false);
        }

        enode *const n = ctx.mk_enode(term, false, m.is_bool(term), true);
        for (unsigned i = 0; i < num_args; i++) {
            enode *arg = n->get_arg(i);
            const theory_var& v_arg = mk_var(arg);
            (void) v_arg;
            STRACE("str", tout << "arg has theory_var #" << v_arg << '\n';);
        }
        if (m.is_bool(term)) {
            const bool_var& bv = mk_bool_var(term);
            (void) bv;
            STRACE("str", tout << "term has bool_var #" << bv << '\n';);
        } else {
            const theory_var& v = mk_var(n);
            (void) v;
            STRACE("str", tout << "term has theory_var #" << v << '\n';);
        }
        return true;
    }

    void theory_str::init_search_eh() {
        STRACE("str", tout << "init_search\n";);
    }

    void theory_str::relevant_eh(app *const n) {
        STRACE("str", tout << "relevant: " << mk_pp(n, get_manager()) << '\n';);
        if (m_util_s.str.is_extract(n)) {
            handle_substr(n);
        } else if (m_util_s.str.is_itos(n)) {
            //handle_itos(n);
        } else if (m_util_s.str.is_stoi(n)) {
            //handle_stoi(n);
        } else if (m_util_s.str.is_at(n)) {
            handle_char_at(n);
        } else if (m_util_s.str.is_replace(n)) {
            //handle_replace(n);
        } else if (m_util_s.str.is_index(n)) {
            handle_index_of(n);
        }
    }


    void theory_str::assign_eh(bool_var v, const bool is_true) {
        ast_manager& m = get_manager();
        STRACE("str", tout << "assign: bool_var #" << v << " is " << is_true << ", "
                           << mk_pp(get_context().bool_var2expr(v), m) << '\n';);
        context& ctx = get_context();
        expr *e = ctx.bool_var2expr(v);
        expr *e1 = nullptr, *e2 = nullptr;

        if (m_util_s.str.is_prefix(e, e1, e2)) {
            if (is_true) {
                handle_prefix(e);
            } else {
                TRACE("str", tout << "TODO: not prefix\n";);
            }
        } else if (m_util_s.str.is_suffix(e, e1, e2)) {
            if (is_true) {
                handle_suffix(e);
            } else {
                TRACE("str", tout << "TODO: not suffix\n";);
            }
        } else if (m_util_s.str.is_contains(e, e1, e2)) {
            if (is_true) {
                handle_contains(e);
            } else {
                TRACE("str", tout << "TODO: not contains\n";);
            }
        } else if (m_util_s.str.is_in_re(e)) {
            handle_in_re(e, is_true);
        } else {
            TRACE("str", tout << "unhandled literal " << mk_pp(e, m) << "\n";);
            UNREACHABLE();
        }
    }

    void theory_str::new_eq_eh(theory_var x, theory_var y) {
        ast_manager& m = get_manager();
        const expr_ref l{get_enode(x)->get_owner(), m};
        const expr_ref r{get_enode(y)->get_owner(), m};
        m_word_eq_todo.push_back({l, r});
        STRACE("str", tout << "new_eq: " << l << " = " << r << '\n';);
    }

    void theory_str::new_diseq_eh(theory_var x, theory_var y) {
        ast_manager& m = get_manager();
        const expr_ref l{get_enode(x)->get_owner(), m};
        const expr_ref r{get_enode(y)->get_owner(), m};
        m_word_diseq_todo.push_back({l, r});
        STRACE("str", tout << "new_diseq: " << l << " != " << r << '\n';);
    }

    bool theory_str::can_propagate() {
        return false;
    }

    void theory_str::propagate() {
        STRACE("str", tout << "propagate" << '\n';);
    }

    void theory_str::push_scope_eh() {
        m_scope_level += 1;
        m_word_eq_todo.push_scope();
        m_word_diseq_todo.push_scope();
        m_membership_todo.push_scope();
        STRACE("str", tout << "push_scope: " << m_scope_level << '\n';);
    }

    void theory_str::pop_scope_eh(const unsigned num_scopes) {
        m_scope_level -= num_scopes;
        m_word_eq_todo.pop_scope(num_scopes);
        m_word_diseq_todo.pop_scope(num_scopes);
        m_membership_todo.pop_scope(num_scopes);
        m_rewrite.reset();
        STRACE("str", tout << "pop_scope: " << num_scopes << " (back to level "
                           << m_scope_level << ")\n";);
    }

    void theory_str::reset_eh() {
        STRACE("str", tout << "reset" << '\n';);
    }

    final_check_status theory_str::final_check_eh() {
        using namespace str;
        if (m_word_eq_todo.empty()) return FC_DONE;
        TRACE("str", tout << "final_check: level " << get_context().get_scope_level() << '\n';);

        state&& root = mk_state_from_todo();
        STRACE("str", tout << "root built:\n" << root << '\n';);
        if (root.unsolvable_by_inference()) {
            block_curr_assignment();
            return FC_CONTINUE;
        }
        neilsen_transforms solver{std::move(root)};
        if (solver.check() == result::SAT) {
            TRACE("str", tout << "final_check ends\n";);
            return FC_DONE;
        }
        block_curr_assignment();
        TRACE("str", tout << "final_check ends\n";);
        return FC_CONTINUE;
    }

    model_value_proc *theory_str::mk_value(enode *const n, model_generator& mg) {
        ast_manager& m = get_manager();
        app *const tgt = n->get_owner();
        (void) m;
        STRACE("str", tout << "mk_value: sort is " << mk_pp(m.get_sort(tgt), m) << ", "
                           << mk_pp(tgt, m) << '\n';);
        return alloc(expr_wrapper_proc, tgt);
    }

    void theory_str::init_model(model_generator& mg) {
        STRACE("str", tout << "init_model\n";);
    }

    void theory_str::finalize_model(model_generator& mg) {
        STRACE("str", tout << "finalize_model\n";);
    }

    lbool theory_str::validate_unsat_core(expr_ref_vector& unsat_core) {
        return l_undef;
    }

    bool theory_str::is_of_this_theory(expr *const e) const {
        return is_app(e) && to_app(e)->get_family_id() == get_family_id();
    }

    bool theory_str::is_string_sort(expr *const e) const {
        return m_util_s.str.is_string_term(e);
    }

    bool theory_str::is_regex_sort(expr *const e) const {
        return m_util_s.is_re(e);
    }

    expr_ref theory_str::mk_sub(expr *a, expr *b) {
        ast_manager& m = get_manager();
        expr_ref result(m_util_a.mk_sub(a, b), m);
        m_rewrite(result);
        return result;
    }

    expr_ref
    theory_str::mk_skolem(symbol const& name, expr *e1, expr *e2, expr *e3, expr *e4, sort *range) {
        ast_manager& m = get_manager();
        expr *es[4] = {e1, e2, e3, e4};
        unsigned len = e4 ? 4 : (e3 ? 3 : (e2 ? 2 : 1));

        if (!range) {
            range = m.get_sort(e1);
        }
        return expr_ref(m_util_s.mk_skolem(name, len, es, range), m);
    }

    literal theory_str::mk_literal(expr *const e) {
        ast_manager& m = get_manager();
        context& ctx = get_context();
        expr_ref ex{e, m};
        m_rewrite(ex);
        if (!ctx.e_internalized(ex)) {
            ctx.internalize(ex, false);
        }
        enode *const n = ctx.get_enode(ex);
        ctx.mark_as_relevant(n);
        return ctx.get_literal(ex);
    }

    bool_var theory_str::mk_bool_var(expr *const e) {
        ast_manager& m = get_manager();
        STRACE("str", tout << "mk_bool_var: " << mk_pp(e, m) << '\n';);
        if (!m.is_bool(e)) {
            return null_bool_var;
        }
        context& ctx = get_context();
        SASSERT(!ctx.b_internalized(e));
        const bool_var& bv = ctx.mk_bool_var(e);
        ctx.set_var_theory(bv, get_id());
        ctx.set_enode_flag(bv, true);
        return bv;
    }

    str::language theory_str::mk_language(expr *const e) {
        using namespace str;
        if (!m_aut_imp) {
            m_aut_imp = std::unique_ptr<zaut_adaptor>(
                    new zaut_adaptor{get_manager(), get_context()});
        }
        return language{m_aut_imp->mk_from_re_expr(e)->determinize()};
    }

    str::word_term theory_str::mk_word_term(expr *const e) const {
        using namespace str;
        zstring s;
        if (m_util_s.str.is_string(e, s)) {
            return word_term::from_string(s);
        }
        if (m_util_s.str.is_concat(e)) {
            word_term result;
            for (unsigned i = 0; i < to_app(e)->get_num_args(); i++) {
                result.concat(mk_word_term(to_app(e)->get_arg(i)));
            }
            return result;
        }
        std::stringstream ss;
        ss << mk_pp(e, get_manager());
        return word_term::from_variable({ss.str().data()});
    }

    str::state theory_str::mk_state_from_todo() {
        str::state result;
        STRACE("str", tout << "[Build State]\nword equation todo:\n";);
        STRACE("str", if (m_word_eq_todo.empty()) tout << "--\n";);
        for (const auto& eq : m_word_eq_todo) {
            result.add_word_eq({mk_word_term(eq.first), mk_word_term(eq.second)});
            STRACE("str", tout << eq.first << " = " << eq.second << '\n';);
        }
        STRACE("str", tout << "word disequality todo:\n";);
        STRACE("str", if (m_word_diseq_todo.empty()) tout << "--\n";);
        for (const auto& diseq : m_word_diseq_todo) {
            result.add_word_diseq({mk_word_term(diseq.first), mk_word_term(diseq.second)});
            STRACE("str", tout << diseq.first << " != " << diseq.second << '\n';);
        }
        STRACE("str", tout << "membership todo:\n";);
        STRACE("str", if (m_membership_todo.empty()) tout << "--\n";);
        for (const auto& m : m_membership_todo) {
            mk_language(m.second); // TODO: for temporary testing
            STRACE("str", tout << m.first << " is in " << m.second << '\n';);
        }
        return result;
    }

    void theory_str::add_axiom(expr *const e) {
        if (e == nullptr || get_manager().is_true(e)) return;

        context& ctx = get_context();
        SASSERT(!ctx.b_internalized(e));
        ctx.internalize(e, false);
        literal l{ctx.get_literal(e)};
        ctx.mark_as_relevant(l);
        ctx.mk_th_axiom(get_id(), 1, &l);
        STRACE("str", ctx.display_literal_verbose(tout << "[Assert]\n", l) << '\n';);
    }

    void theory_str::add_clause(std::initializer_list<literal> ls) {
        context& ctx = get_context();
        literal_vector lv;
        for (const auto& l : ls) {
            if (l != null_literal && l != false_literal) {
                ctx.mark_as_relevant(l);
                lv.push_back(l);
            }
        }
        ctx.mk_th_axiom(get_id(), lv.size(), lv.c_ptr());
        STRACE("str", ctx.display_literals_verbose(tout << "[Assert]\n", lv) << '\n';);
    }

    /*
      Note: this is copied and modified from theory_seq.cpp
      Let e = at(s, i)
        0 <= i < len(s)  ->  s = xey /\ len(x) = i /\ len(e) = 1
        i < 0 \/ i >= len(s)  ->  e = empty
    */
    void theory_str::handle_char_at(expr *e) {
        ast_manager& m = get_manager();
        expr *s = nullptr, *i = nullptr;
        VERIFY(m_util_s.str.is_at(e, s, i));
        expr_ref len_e(m_util_s.str.mk_length(e), m);
        expr_ref len_s(m_util_s.str.mk_length(s), m);
        expr_ref zero(m_util_a.mk_int(0), m);
        expr_ref one(m_util_a.mk_int(1), m);
        expr_ref x = mk_skolem(symbol("m_char_at_left"), s, i);
        expr_ref y = mk_skolem(symbol("m_char_at_right"), s, mk_sub(mk_sub(len_s, i), one));
        expr_ref xey(m_util_s.str.mk_concat(x, m_util_s.str.mk_concat(e, y)), m);
        expr_ref len_x(m_util_s.str.mk_length(x), m);
        expr_ref emp(m_util_s.str.mk_empty(m.get_sort(e)), m);

        literal i_ge_0 = mk_literal(m_util_a.mk_ge(i, zero));
        literal i_ge_len_s = mk_literal(m_util_a.mk_ge(mk_sub(i, m_util_s.str.mk_length(s)), zero));

        add_clause({~i_ge_0, i_ge_len_s, mk_eq(s, xey, false)});
        add_clause({~i_ge_0, i_ge_len_s, mk_eq(one, len_e, false)});
        add_clause({~i_ge_0, i_ge_len_s, mk_eq(i, len_x, false)});

        add_clause({i_ge_0, mk_eq(e, emp, false)});
        add_clause({~i_ge_len_s, mk_eq(e, emp, false)});
    }

    /*
      Note: this is copied and modified from theory_seq.cpp
      TBD: check semantics of extract, a.k.a, substr(s, i ,l)

      let e = extract(s, i, l)

      i is start index, l is length of substring starting at index.

      i < 0 => e = ""
      i >= |s| => e = ""
      l <= 0 => e = ""
      0 <= i < |s| & l > 0 => s = xey, |x| = i, |e| = min(l, |s|-i)

    this translates to:

      0 <= i <= |s| -> s = xey
      0 <= i <= |s| -> len(x) = i
      0 <= i <= |s| & 0 <= l <= |s| - i -> |e| = l
      0 <= i <= |s| & |s| < l + i  -> |e| = |s| - i
      i >= |s| => |e| = 0
      i < 0 => |e| = 0
      l <= 0 => |e| = 0

      It follows that:
      |e| = min(l, |s| - i) for 0 <= i < |s| and 0 < |l|
    */
    void theory_str::handle_substr(expr *e) {
        ast_manager& m = get_manager();
        expr *s = nullptr, *i = nullptr, *l = nullptr;
        VERIFY(m_util_s.str.is_extract(e, s, i, l));

        expr_ref x(mk_skolem(symbol("m_substr_left"), s, i), m);
        expr_ref ls(m_util_s.str.mk_length(s), m);
        expr_ref lx(m_util_s.str.mk_length(x), m);
        expr_ref le(m_util_s.str.mk_length(e), m);
        expr_ref ls_minus_i_l(mk_sub(mk_sub(ls, i), l), m);
        expr_ref y(mk_skolem(symbol("m_substr_right"), s, ls_minus_i_l), m);
        expr_ref xe(m_util_s.str.mk_concat(x, e), m);
        expr_ref xey(m_util_s.str.mk_concat(x, e, y), m);
        expr_ref zero(m_util_a.mk_int(0), m);

        literal i_ge_0 = mk_literal(m_util_a.mk_ge(i, zero));
        literal ls_le_i = mk_literal(m_util_a.mk_le(mk_sub(i, ls), zero));
        literal li_ge_ls = mk_literal(m_util_a.mk_ge(ls_minus_i_l, zero));
        literal l_ge_zero = mk_literal(m_util_a.mk_ge(l, zero));
        literal ls_le_0 = mk_literal(m_util_a.mk_le(ls, zero));

        add_clause({~i_ge_0, ~ls_le_i, mk_eq(xey, s, false)});
        add_clause({~i_ge_0, ~ls_le_i, mk_eq(lx, i, false)});
        add_clause({~i_ge_0, ~ls_le_i, ~l_ge_zero, ~li_ge_ls, mk_eq(le, l, false)});
        add_clause({~i_ge_0, ~ls_le_i, li_ge_ls, mk_eq(le, mk_sub(ls, i), false)});
        add_clause({~i_ge_0, ~ls_le_i, l_ge_zero, mk_eq(le, zero, false)});
        add_clause({i_ge_0, mk_eq(le, zero, false)});
        add_clause({ls_le_i, mk_eq(le, zero, false)});
        add_clause({~ls_le_0, mk_eq(le, zero, false)});
    }

    void theory_str::handle_index_of(expr *e) {
        ast_manager& m = get_manager();
        expr *s = nullptr, *t = nullptr, *offset = nullptr;
        rational r;
        VERIFY(m_util_s.str.is_index(e, t, s) || m_util_s.str.is_index(e, t, s, offset));

        expr_ref minus_one(m_util_a.mk_int(-1), m);
        expr_ref zero(m_util_a.mk_int(0), m);

        expr_ref emp(m_util_s.str.mk_empty(m.get_sort(t)), m);

        literal cnt = mk_literal(m_util_s.str.mk_contains(t, s));
        literal i_eq_m1 = mk_eq(e, minus_one, false);
        literal i_eq_0 = mk_eq(e, zero, false);
        literal s_eq_empty = mk_eq(s, emp, false);
        literal t_eq_empty = mk_eq(t, emp, false);

        add_clause({cnt, i_eq_m1});
        add_clause({~t_eq_empty, s_eq_empty, i_eq_m1});

        if (!offset || (m_util_a.is_numeral(offset, r) && r.is_zero())) {
            expr_ref x = mk_skolem(symbol("m_indexof_left"), t, s);
            expr_ref y = mk_skolem(symbol("m_indexof_right"), t, s);
            expr_ref xsy(m_util_s.str.mk_concat(x, s, y), m);
            expr_ref lenx(m_util_s.str.mk_length(x), m);
            add_clause({~s_eq_empty, i_eq_0});
            add_clause({~cnt, s_eq_empty, mk_eq(t, xsy, false)});
            add_clause({~cnt, s_eq_empty, mk_eq(e, lenx, false)});
            add_clause({~cnt, mk_literal(m_util_a.mk_ge(e, zero))});
            // tightest_prefix(s, x);
        } else {
            expr_ref len_t(m_util_s.str.mk_length(t), m);
            literal offset_ge_len = mk_literal(m_util_a.mk_ge(mk_sub(offset, len_t), zero));
            literal offset_le_len = mk_literal(m_util_a.mk_le(mk_sub(offset, len_t), zero));
            literal i_eq_offset = mk_eq(e, offset, false);
            add_clause({~offset_ge_len, s_eq_empty, i_eq_m1});
            add_clause({offset_le_len, i_eq_m1});
            add_clause({~offset_ge_len, ~offset_le_len, ~s_eq_empty, i_eq_offset});

            expr_ref x = mk_skolem(symbol("m_indexof_left"), t, s, offset);
            expr_ref y = mk_skolem(symbol("m_indexof_right"), t, s, offset);
            expr_ref indexof0(m_util_s.str.mk_index(y, s, zero), m);
            expr_ref offset_p_indexof0(m_util_a.mk_add(offset, indexof0), m);
            literal offset_ge_0 = mk_literal(m_util_a.mk_ge(offset, zero));

            add_clause(
                    {~offset_ge_0, offset_ge_len, mk_eq(t, m_util_s.str.mk_concat(x, y), false)});
            add_clause(
                    {~offset_ge_0, offset_ge_len, mk_eq(m_util_s.str.mk_length(x), offset, false)});
            add_clause({~offset_ge_0, offset_ge_len, ~mk_eq(indexof0, minus_one, false), i_eq_m1});
            add_clause({~offset_ge_0, offset_ge_len, ~mk_literal(m_util_a.mk_ge(indexof0, zero)),
                        mk_eq(offset_p_indexof0, e, false)});

            // offset < 0 => -1 = i
            add_clause({offset_ge_0, i_eq_m1});
        }
    }

    // e = prefix(x, y), check if x is a prefix of y
    void theory_str::handle_prefix(expr *e) {
        ast_manager& m = get_manager();
        expr *x = nullptr, *y = nullptr;
        VERIFY(m_util_s.str.is_prefix(e, x, y));

        expr_ref s = mk_skolem(symbol("m_prefix_right"), x, y);
        expr_ref xs(m_util_s.str.mk_concat(x, s), m);

        add_clause({mk_eq(y, xs, false)});
    }

    // e = suffix(x, y), check if x is a suffix of y
    void theory_str::handle_suffix(expr *e) {
        ast_manager& m = get_manager();
        expr *x = nullptr, *y = nullptr;
        VERIFY(m_util_s.str.is_suffix(e, x, y));

        expr_ref p = mk_skolem(symbol("m_suffix_left"), x, y);
        expr_ref px(m_util_s.str.mk_concat(p, x), m);

        add_clause({mk_eq(y, px, false)});
    }

    // e = contains(x, y)
    void theory_str::handle_contains(expr *e) {
        ast_manager& m = get_manager();
        expr *x = nullptr, *y = nullptr;
        VERIFY(m_util_s.str.is_contains(e, x, y));

        expr_ref p = mk_skolem(symbol("m_contains_left"), x, y);
        expr_ref s = mk_skolem(symbol("m_contains_right"), x, y);
        expr_ref pys(m_util_s.str.mk_concat(m_util_s.str.mk_concat(p, y), s), m);

        add_clause({mk_eq(x, pys, false)});
    }

    void theory_str::handle_in_re(expr *const e, const bool is_true) {
        expr *s = nullptr, *re = nullptr;
        VERIFY(m_util_s.str.is_in_re(e, s, re));
        ast_manager& m = get_manager();

        expr_ref tmp{e, m};
        m_rewrite(tmp);
        if ((m.is_false(tmp) && is_true) || (m.is_true(tmp) && !is_true)) {
            literal_vector lv;
            lv.push_back(is_true ? mk_literal(e) : ~mk_literal(e));
            set_conflict(lv);
            return;
        }
        expr_ref r{re, m};
        context& ctx = get_context();
        literal l = ctx.get_literal(e);
        if (!is_true) {
            r = m_util_s.re.mk_complement(re);
            l.neg();
        }
        m_membership_todo.push_back({{s, m}, r});
    }

    void theory_str::set_conflict(const literal_vector& lv) {
        context& ctx = get_context();
        const auto& js = ext_theory_conflict_justification{
                get_id(), ctx.get_region(), lv.size(), lv.c_ptr(), 0, nullptr, 0, nullptr};
        ctx.set_conflict(ctx.mk_justification(js));
        STRACE("str", ctx.display_literals_verbose(tout << "[Conflict]\n", lv) << '\n';);
    }

    void theory_str::block_curr_assignment() {
        ast_manager& m = get_manager();
        expr *refinement = nullptr;
        STRACE("str", tout << "[Refinement]\nformulas:\n";);
        for (const auto& we : m_word_eq_todo) {
            expr *const e = m.mk_not(mk_eq_atom(we.first, we.second));
            refinement = refinement == nullptr ? e : m.mk_or(refinement, e);
            STRACE("str", tout << we.first << " = " << we.second << '\n';);
        }
        for (const auto& wi : m_word_diseq_todo) {
            expr *const e = mk_eq_atom(wi.first, wi.second);
            refinement = refinement == nullptr ? e : m.mk_or(refinement, e);
            STRACE("str", tout << wi.first << " != " << wi.second << '\n';);
        }
        if (refinement != nullptr) {
            add_axiom(refinement);
        }
    }

    void theory_str::dump_assignments() const {
        STRACE("str", \
                ast_manager& m = get_manager();
                context& ctx = get_context();
                tout << "dump all assignments:\n";
                expr_ref_vector assignments{m};
                ctx.get_assignments(assignments);
                for (expr *const e : assignments) {
                    tout << mk_pp(e, m) << (ctx.is_relevant(e) ? "\n" : " (not relevant)\n");
                }
        );
    }

}<|MERGE_RESOLUTION|>--- conflicted
+++ resolved
@@ -326,13 +326,6 @@
         automaton::~automaton() {
         }
 
-<<<<<<< HEAD
-=======
-        bool automaton::contains(automaton::sptr other) {
-            return contains_imp(std::move(other));
-        }
-
->>>>>>> 84ad5ec1
         automaton::ptr automaton::determinize() {
             return determinize_imp();
         }
@@ -353,7 +346,6 @@
             return set_init_imp(s);
         }
 
-<<<<<<< HEAD
         automaton::sptr automaton::add_accept(state s) {
             return add_accept_imp(s);
         }
@@ -371,13 +363,6 @@
 
         using zaut_sym_t = zaut::symbol_boolean_algebra::expr;
 
-=======
-        zaut::symbol_boolean_algebra::symbol_boolean_algebra(ast_manager& m, expr_solver& s)
-                : m_ast_man{m}, m_solver{s} {}
-
-        using zaut_sym_t = zaut::symbol_boolean_algebra::expr;
-
->>>>>>> 84ad5ec1
         zaut_sym_t zaut::symbol_boolean_algebra::mk_true() {
             expr_ref e{m_ast_man.mk_true(), m_ast_man};
             return sym_expr::mk_pred(e, m_ast_man.mk_bool_sort());
@@ -484,19 +469,6 @@
 
         zaut::zaut(internal *a, symbol_manager& s, symbol_boolean_algebra& ba, handler& h)
                 : m_imp{a}, m_sym_man{s}, m_sym_ba{ba}, m_handler{h} {
-<<<<<<< HEAD
-        }
-
-        bool zaut::contains(automaton::sptr other) {
-            zaut *const o = static_cast<zaut *>(other.get()); // only have zaut implementation
-            return m_handler.mk_product(*o->m_imp, *m_handler.mk_complement(*m_imp))->is_empty();
-        }
-
-        zaut::ptr zaut::determinize() {
-            return mk_ptr(m_handler.mk_determinstic(*m_imp));
-=======
-            symbol_boolean_algebra::displayer d{}; // TODO: for temporary testing
-            a->display(std::cout, d);
         }
 
         bool zaut::contains(automaton::sptr other) {
@@ -506,7 +478,6 @@
 
         zaut::ptr zaut::determinize() {
             return mk_ptr(m_handler.mk_deterministic(*m_imp));
->>>>>>> 84ad5ec1
         }
 
         zaut::ptr zaut::intersect(automaton::sptr other) {
@@ -534,18 +505,13 @@
                     cl1->remove_from_final_states(f);
                 }
                 cl1->add_to_final_states(middle);
-<<<<<<< HEAD
-                ret.emplace_back(std::make_pair(mk_ptr(cl1), mk_ptr(cl2)));
-=======
                 ptr ptr1 = mk_ptr(cl1);
                 ptr ptr2 = mk_ptr(cl2);
                 ret.emplace_back(std::make_pair(ptr1->determinize(), ptr2->determinize()));
->>>>>>> 84ad5ec1
             }
             return ret;
         }
 
-<<<<<<< HEAD
         zaut::sptr zaut::set_init(state s) {
         }
 
@@ -557,12 +523,6 @@
 
         std::set<zaut::state> zaut::reachable_states(state st) {
             std::vector<state> todo;
-=======
-        // WIP
-        std::set<zaut::state> zaut::reachable_states(state st) const {
-            std::vector<state> todo;
-            moves mvs;
->>>>>>> 84ad5ec1
             std::set<state> ret({st});
             unsigned act;
 
@@ -570,7 +530,6 @@
             while (!todo.empty()) {
                 act = todo.back();
                 todo.pop_back();
-<<<<<<< HEAD
                 moves const& mvs = m_imp->get_moves_from(act);
                 for (unsigned i = 0; i < mvs.size(); i++) {
                     if (!mvs[i].is_epsilon()) {
@@ -580,25 +539,84 @@
                             continue;
                     }
                     if (ret.find(mvs[i].dst()) == ret.end()) {
-=======
-                m_imp->get_moves_from(act, mvs, false);
-                // assume that we have automaton without eps transitions
+                        ret.emplace(mvs[i].dst());
+                        todo.push_back(mvs[i].dst());
+                    }
+                }
+            }
+            return ret;
+        }
+
+        std::set<zaut::state> zaut::successors(state s, const zstring& str) {
+        }
+
+        std::set<automaton::len_constraint> zaut::length_constraints() {
+            std::vector<state> lasso;
+            std::vector<state> todo;
+            unsigned act;
+            std::set<std::pair<state, len_offset> > fin_offset;
+            unsigned off_counter = 0;
+            moves mvs;
+
+            ptr clone = mk_ptr(alloc(internal, m_sym_man, m_imp->init(), m_imp->final_states(),
+                                     transitions_skeleton()));
+            ptr det = clone->determinize();
+
+            todo.push_back(det->m_imp->init());
+            while (!todo.empty()) {
+                act = todo.back();
+                todo.pop_back();
+
+                if (det->m_imp->is_final_state(act)) {
+                    fin_offset.emplace(std::make_pair(act, off_counter));
+                }
+
+                mvs.reset();
+                det->m_imp->get_moves_from(act, mvs, false);
+                SASSERT(mvs.size() <= 1);
+
                 for (unsigned i = 0; i < mvs.size(); i++) {
                     symbol_ref con(mvs[i].t(), m_sym_man);
                     lbool is_sat = m_sym_ba.is_sat(con);
-                    if (is_sat == l_undef || is_sat == l_false)
-                        continue;
-                    if (ret.find(mvs[i].dst()) != ret.end()) {
->>>>>>> 84ad5ec1
-                        ret.emplace(mvs[i].dst());
+                    SASSERT(is_sat == l_true);
+
+                    auto res = std::find(lasso.begin(), lasso.end(), mvs[i].dst());
+                    if (res == lasso.end()) {
+                        lasso.push_back(mvs[i].dst());
                         todo.push_back(mvs[i].dst());
+                    } else { //lasso found
+                        SASSERT(todo.empty());
+                        lasso.erase(lasso.begin(), res);
+                        break;
                     }
                 }
-            }
+                off_counter++;
+            }
+
+            unsigned period = lasso.size();
+            std::set<automaton::len_constraint> ret;
+            std::set<unsigned> lasso_set(lasso.begin(), lasso.end());
+            for (auto pair : fin_offset) {
+                if (lasso_set.find(pair.first) != lasso_set.end())
+                    ret.emplace(std::make_pair(pair.second, period));
+                else
+                    ret.emplace(std::make_pair(pair.second, 0));
+            }
+
             return ret;
         }
 
-        std::set<zaut::state> zaut::successors(state s, const zstring& str) {
+        std::ostream& zaut::display(std::ostream& out) {
+            symbol_boolean_algebra::displayer d{};
+            return m_imp->display(out, d);
+        }
+
+        bool zaut::operator==(automaton::sptr other) {
+            return contains(other) && other->contains(mk_ptr(m_imp));
+        }
+
+        zaut::ptr zaut::mk_ptr(zaut::internal *a) const {
+            return ptr{new zaut{a, m_sym_man, m_sym_ba, m_handler}};
         }
 
         zaut::moves zaut::transitions_skeleton() {
@@ -616,83 +634,6 @@
             return mvs;
         }
 
-<<<<<<< HEAD
-        std::set<automaton::len_constraint> zaut::length_constraints() {
-            std::vector<state> lasso;
-            std::vector<state> todo;
-            unsigned act;
-            std::set<std::pair<state, len_offset> > fin_offset;
-            unsigned off_counter = 0;
-            moves mvs;
-
-            ptr clone = mk_ptr(alloc(internal, m_sym_man, m_imp->init(), m_imp->final_states(),
-                                     transitions_skeleton()));
-            ptr det = clone->determinize();
-
-            todo.push_back(det->m_imp->init());
-            while (!todo.empty()) {
-                act = todo.back();
-                todo.pop_back();
-
-                if (det->m_imp->is_final_state(act)) {
-                    fin_offset.emplace(std::make_pair(act, off_counter));
-                }
-
-                mvs.reset();
-                det->m_imp->get_moves_from(act, mvs, false);
-                SASSERT(mvs.size() <= 1);
-
-                for (unsigned i = 0; i < mvs.size(); i++) {
-                    symbol_ref con(mvs[i].t(), m_sym_man);
-                    lbool is_sat = m_sym_ba.is_sat(con);
-                    SASSERT(is_sat == l_true);
-
-                    auto res = std::find(lasso.begin(), lasso.end(), mvs[i].dst());
-                    if (res == lasso.end()) {
-                        lasso.push_back(mvs[i].dst());
-                        todo.push_back(mvs[i].dst());
-                    } else { //lasso found
-                        SASSERT(todo.empty());
-                        lasso.erase(lasso.begin(), res);
-                        break;
-                    }
-                }
-                off_counter++;
-            }
-
-            unsigned period = lasso.size();
-            std::set<automaton::len_constraint> ret;
-            std::set<unsigned> lasso_set(lasso.begin(), lasso.end());
-            for (auto pair : fin_offset) {
-                if (lasso_set.find(pair.first) != lasso_set.end())
-                    ret.emplace(std::make_pair(pair.second, period));
-                else
-                    ret.emplace(std::make_pair(pair.second, 0));
-            }
-
-            return ret;
-        }
-
-        std::ostream& zaut::display(std::ostream& out) {
-            symbol_boolean_algebra::displayer d{};
-            return m_imp->display(out, d);
-=======
-        zaut::ptr zaut::mk_ptr(zaut::internal *a) const {
-            return ptr{new zaut{a, m_sym_man, m_sym_ba, m_handler}};
->>>>>>> 84ad5ec1
-        }
-
-        bool zaut::operator==(automaton::sptr other) {
-            return contains(other) && other->contains(mk_ptr(m_imp));
-        }
-
-<<<<<<< HEAD
-        zaut::ptr zaut::mk_ptr(zaut::internal *a) const {
-            return ptr{new zaut{a, m_sym_man, m_sym_ba, m_handler}};
-        }
-
-=======
->>>>>>> 84ad5ec1
         automaton::ptr zaut::determinize_imp() {
             return determinize();
         }
@@ -713,7 +654,6 @@
             return result;
         }
 
-<<<<<<< HEAD
         automaton::sptr zaut::set_init_imp(state s) {
             return set_init(s);
         }
@@ -737,25 +677,7 @@
             dealloc(m_sym_ba);
         }
 
-        automaton::sptr zaut_adaptor::mk_from_re_expr(expr *re) {
-=======
-        zaut_adaptor::zaut_adaptor(ast_manager& m, context& ctx) : m_aut_make{m} {
-            m_sym_solver = alloc(zaut::symbol_solver, m, ctx.get_fparams());
-            m_sym_ba = alloc(zaut::symbol_boolean_algebra, m, *m_sym_solver);
-            m_aut_man = alloc(zaut::handler, m_sym_man, *m_sym_ba);
-        }
-
-        zaut_adaptor::~zaut_adaptor() {
-            dealloc(m_aut_man);
-            dealloc(m_sym_ba);
-        }
-
-        std::set<unsigned> zaut::reachable_states_imp(unsigned st) const {
-            return reachable_states(st);
-        }
-
         automaton::sptr zaut_adaptor::mk_from_re_expr(expr *const re) {
->>>>>>> 84ad5ec1
             if (m_re_aut_cache.find(re) != m_re_aut_cache.end()) {
                 return m_re_aut_cache[re];
             }

#include <algorithm>
#include <sstream>
#include "ast/ast_pp.h"
#include "ast/rewriter/bool_rewriter.h"
#include "smt/theory_str.h"
#include "smt/smt_context.h"
#include "smt/smt_model_generator.h"

#include "math/automata/symbolic_automata_def.h"

namespace smt {

    namespace str {

        using namespace std::placeholders;

        std::size_t element::hash::operator()(const element& e) const {
            using enum_t = std::underlying_type<t>::type;
            static const auto string_hash{std::hash<std::string>{}};
            static const auto enum_t_hash{std::hash<enum_t>{}};
            const auto n = static_cast<enum_t>(e.type());
            return string_hash(e.value().encode()) ^ enum_t_hash(n);
        }

        const element& element::null() {
            static const element e{element::t::NONE, ""};
            return e;
        }

        bool element::operator==(const element& other) const {
            return other.m_type == m_type && other.m_value == m_value;
        }

        bool element::operator<(const element& other) const {
            if (m_type < other.m_type) return true;
            if (m_type > other.m_type) return false;
            return m_value < other.m_value;
        }

        std::ostream& operator<<(std::ostream& os, const element& s) {
            os << s.value();
            return os;
        }

        std::size_t word_term::hash::operator()(const word_term& w) const {
            static const auto element_hash{element::hash{}};
            std::size_t result{37633};
            for (const auto& e : w.m_elements) {
                result += element_hash(e);
            }
            return result;
        }

        const word_term& word_term::null() {
            static const word_term w{element::null()};
            return w;
        }

        word_term word_term::from_string(const zstring& str) {
            word_term result;
            for (std::size_t i = 0; i < str.length(); i++) {
                result.m_elements.push_back({element::t::CONST, {str[i]}});
            }
            return result;
        }

        word_term word_term::from_variable(const zstring& name) {
            return {{element::t::VAR, name}};
        }

        bool word_term::prefix_const_mismatched(const word_term& w1, const word_term& w2) {
            if (w1.empty() || w2.empty()) return false;

            auto it1 = w1.m_elements.begin();
            auto it2 = w2.m_elements.begin();
            while (*it1 == *it2) {
                if (++it1 == w1.m_elements.end() || ++it2 == w2.m_elements.end()) return false;
            }
            return it1->typed(element::t::CONST) && it2->typed(element::t::CONST) &&
                   it1->value() != it2->value();
        }

        bool word_term::suffix_const_mismatched(const word_term& w1, const word_term& w2) {
            if (w1.empty() || w2.empty()) return false;

            auto it1 = w1.m_elements.end();
            auto it2 = w2.m_elements.end();
            while (*it1 == *it2) {
                if (--it1 == w1.m_elements.begin() || --it2 == w2.m_elements.begin()) return false;
            }
            return it1->typed(element::t::CONST) && it2->typed(element::t::CONST) &&
                   it1->value() != it2->value();
        }

        bool word_term::unequalable_no_empty_var(const word_term& w1, const word_term& w2) {
            return (!w1.has_variable() && w1.length() < w2.length()) ||
                   (!w2.has_variable() && w2.length() < w1.length()) ||
                   prefix_const_mismatched(w1, w2) || suffix_const_mismatched(w1, w2);
        }

        bool word_term::unequalable(const word_term& w1, const word_term& w2) {
            return (!w1.has_variable() && w1.constant_num() < w2.constant_num()) ||
                   (!w2.has_variable() && w2.constant_num() < w1.constant_num()) ||
                   prefix_const_mismatched(w1, w2) || suffix_const_mismatched(w1, w2);
        }

        word_term::word_term(std::initializer_list<element> list) {
            m_elements.insert(m_elements.begin(), list.begin(), list.end());
        }

        std::size_t word_term::constant_num() const {
            static const auto& is_const = std::bind(&element::typed, _1, element::t::CONST);
            return (std::size_t) std::count_if(m_elements.begin(), m_elements.end(), is_const);
        }

        std::set<element> word_term::variables() const {
            std::set<element> result;
            for (const auto& e : m_elements) {
                if (e.typed(element::t::VAR)) {
                    result.insert(e);
                }
            }
            return result;
        }

        const element& word_term::head() const {
            return m_elements.empty() ? element::null() : m_elements.front();
        }

        bool word_term::has_constant() const {
            static const auto& is_const = std::bind(&element::typed, _1, element::t::CONST);
            return std::any_of(m_elements.begin(), m_elements.end(), is_const);
        }

        bool word_term::has_variable() const {
            static const auto& is_var = std::bind(&element::typed, _1, element::t::VAR);
            return std::any_of(m_elements.begin(), m_elements.end(), is_var);
        }

        bool word_term::check_head(const element::t& t) const {
            const element& h = head();
            return h && h.typed(t);
        }

        void word_term::remove_head() {
            SASSERT(!m_elements.empty());

            m_elements.pop_front();
        }

        void word_term::concat(const word_term& other) {
            m_elements.insert(m_elements.end(), other.m_elements.begin(), other.m_elements.end());
        }

        void word_term::replace(const element& tgt, const word_term& subst) {
            auto fit = std::find(m_elements.begin(), m_elements.end(), tgt);
            while (fit != m_elements.end()) {
                m_elements.insert(fit, subst.m_elements.begin(), subst.m_elements.end());
                m_elements.erase(fit++);
                fit = std::find(fit, m_elements.end(), tgt);
            }
        }

        bool word_term::operator==(const word_term& other) const {
            const auto begin = m_elements.begin();
            const auto end = m_elements.end();
            const auto other_begin = other.m_elements.begin();
            return m_elements.size() == other.m_elements.size() &&
                   std::mismatch(begin, end, other_begin).first == end; // no mismatch
        }

        bool word_term::operator<(const word_term& other) const {
            if (m_elements.size() < other.m_elements.size()) return true;
            if (m_elements.size() > other.m_elements.size()) return false;
            // when having same length, do lexicographical compare
            return m_elements < other.m_elements;
        }

        std::ostream& operator<<(std::ostream& os, const word_term& w) {
            if (w.empty()) {
                return os << "\"\"" << std::flush;
            }

            bool in_consts = false;
            const element& head = w.m_elements.front();
            if (head.typed(element::t::CONST)) {
                in_consts = true;
                os << '"' << head;
            } else os << head;
            for (auto it = ++(w.m_elements.begin()); it != w.m_elements.end(); it++) {
                if (it->typed(element::t::CONST)) {
                    if (!in_consts) {
                        in_consts = true;
                        os << " \"" << *it;
                    } else os << *it;
                } else {
                    if (in_consts) {
                        in_consts = false;
                        os << "\" " << *it;
                    } else os << ' ' << *it;
                }
            }
            if (in_consts) os << '"';
            return os << std::flush;
        }

        std::size_t word_equation::hash::operator()(const word_equation& we) const {
            static const auto word_term_hash{word_term::hash{}};
            return word_term_hash(we.m_lhs) + word_term_hash(we.m_rhs);
        }

        const word_equation& word_equation::null() {
            static const word_equation we{word_term::null(), word_term::null()};
            return we;
        }

        word_equation::word_equation(const word_term& lhs, const word_term& rhs) {
            if (lhs < rhs) {
                m_lhs = lhs;
                m_rhs = rhs;
            } else {
                m_lhs = rhs;
                m_rhs = lhs;
            }
        }

        std::set<element> word_equation::variables() const {
            std::set<element> result;
            for (const auto& v : m_lhs.variables()) {
                result.insert(v);
            }
            for (const auto& v : m_rhs.variables()) {
                result.insert(v);
            }
            return result;
        }

        const element& word_equation::definition_var() const {
            if (m_lhs.length() == 1 && m_lhs.check_head(element::t::VAR)) {
                return m_lhs.head();
            }
            if (m_rhs.length() == 1 && m_rhs.check_head(element::t::VAR)) {
                return m_rhs.head();
            }
            return element::null();
        }

        const word_term& word_equation::definition_body() const {
            if (m_lhs.length() == 1 && m_lhs.check_head(element::t::VAR)) {
                return m_rhs;
            }
            if (m_rhs.length() == 1 && m_rhs.check_head(element::t::VAR)) {
                SASSERT(m_lhs.length() <= 1);
                return m_lhs;
            }
            return word_term::null();
        }

        bool word_equation::unsolvable(const bool allow_empty_var) const {
            return allow_empty_var ? word_term::unequalable(m_lhs, m_rhs)
                                   : word_term::unequalable_no_empty_var(m_lhs, m_rhs);
        }

        bool word_equation::in_definition_form() const {
            return (bool) definition_var();
        }

        bool word_equation::check_heads(const element::t& lht, const element::t& rht) const {
            return m_lhs.check_head(lht) && m_rhs.check_head(rht);
        }

        word_equation word_equation::trim_prefix() const {
            word_equation result{*this};
            word_term& lhs = result.m_lhs;
            word_term& rhs = result.m_rhs;
            while (!lhs.empty() && !rhs.empty() && lhs.head() == rhs.head()) {
                lhs.remove_head();
                rhs.remove_head();
            }
            return result;
        }

        word_equation word_equation::replace(const element& tgt, const word_term& subst) const {
            word_equation result{*this};
            result.m_lhs.replace(tgt, subst);
            result.m_rhs.replace(tgt, subst);
            result.sort();
            return result;
        }

        word_equation word_equation::remove(const element& tgt) const {
            return replace(tgt, {});
        }

        word_equation word_equation::remove_all(const std::set<element>& tgt) const {
            word_equation result{*this};
            for (const auto& e : tgt) {
                result.m_lhs.replace(e, {});
                result.m_rhs.replace(e, {});
            }
            result.sort();
            return result;
        }

        bool word_equation::operator==(const word_equation& other) const {
            return m_lhs == other.m_lhs && m_rhs == other.m_rhs;
        }

        bool word_equation::operator<(const word_equation& other) const {
            if (m_lhs < other.m_lhs) return true;
            if (other.m_lhs < m_lhs) return false;
            return m_rhs < other.m_rhs;
        }

        std::ostream& operator<<(std::ostream& os, const word_equation& we) {
            os << we.m_lhs << " = " << we.m_rhs;
            return os;
        }

        void word_equation::sort() {
            if (!(m_lhs < m_rhs)) {
                std::swap(m_lhs, m_rhs);
            }
        }

        automaton::~automaton() {
        }

        bool automaton::contains(automaton::sptr other) {
            return contains_imp(std::move(other));
        }

        automaton::ptr automaton::minimize() {
            return minimize_imp();
        }

        automaton::ptr automaton::complement() {
            return complement_imp();
        }

        automaton::ptr automaton::intersect(automaton::sptr other) {
            return intersect_imp(std::move(other));
        }

        automaton::ptr automaton::remove_prefix(const element& e) {
            return remove_prefix_imp(e);
        }

        std::list<automaton::ptr_pair> automaton::split() {
            return split_imp();
        }

        std::set<unsigned> automaton::reachable_states(unsigned st) const {
            return reachable_states_imp(st);
        }

        using zaut_symbol_t = zaut::symbol_expr::expr_t;

        zaut_symbol_t zaut::symbol_expr::mk_true() {
            expr_ref e{m_ast_man.mk_true(), m_ast_man};
            return sym_expr::mk_pred(e, m_ast_man.mk_bool_sort());
        }

        zaut_symbol_t zaut::symbol_expr::mk_false() {
            expr_ref e{m_ast_man.mk_false(), m_ast_man};
            return sym_expr::mk_pred(e, m_ast_man.mk_bool_sort());
        }

        zaut_symbol_t zaut::symbol_expr::mk_and(zaut_symbol_t e1, zaut_symbol_t e2) {
            if (e1->is_char() && e2->is_char()) {
                if (e1->get_char() == e2->get_char()) return e1;
                if (m_ast_man.are_distinct(e1->get_char(), e2->get_char())) {
                    expr_ref e{m_ast_man.mk_false(), m_ast_man};
                    return sym_expr::mk_pred(e, e1->get_sort());
                }
            }
            sort *s = e1->get_sort();
            if (m_ast_man.is_bool(s)) {
                s = e2->get_sort();
            }
            var_ref v{m_ast_man.mk_var(0, s), m_ast_man};
            expr_ref fml1 = e1->accept(v);
            expr_ref fml2 = e2->accept(v);
            if (m_ast_man.is_true(fml1)) return e2;
            if (m_ast_man.is_true(fml2)) return e1;
            if (fml1 == fml2) return e1;
            expr_ref e{m_ast_man};
            bool_rewriter{m_ast_man}.mk_and(fml1, fml2, e);
            return sym_expr::mk_pred(e, e1->get_sort());
        }

        zaut_symbol_t zaut::symbol_expr::mk_and(unsigned size, const zaut_symbol_t *es) {
            switch (size) {
                case 0:
                    return mk_true();
                case 1:
                    return es[0];
                default: {
                    zaut_symbol_t e = es[0];
                    for (unsigned i = 1; i < size; ++i) {
                        e = mk_and(e, es[i]);
                    }
                    return e;
                }
            }
        }

        zaut_symbol_t zaut::symbol_expr::mk_or(zaut_symbol_t e1, zaut_symbol_t e2) {
            if (e1->is_char() && e2->is_char() && e1->get_char() == e2->get_char()) return e1;
            if (e1 == e2) return e1;
            var_ref v(m_ast_man.mk_var(0, e1->get_sort()), m_ast_man);
            expr_ref fml1 = e1->accept(v);
            expr_ref fml2 = e2->accept(v);
            if (m_ast_man.is_false(fml1)) return e2;
            if (m_ast_man.is_false(fml2)) return e1;
            expr_ref e{m_ast_man};
            bool_rewriter{m_ast_man}.mk_or(fml1, fml2, e);
            return sym_expr::mk_pred(e, e1->get_sort());
        }

        zaut_symbol_t zaut::symbol_expr::mk_or(unsigned size, const zaut_symbol_t *es) {
            switch (size) {
                case 0:
                    return mk_false();
                case 1:
                    return es[0];
                default: {
                    zaut_symbol_t e = es[0];
                    for (unsigned i = 1; i < size; ++i) {
                        e = mk_or(e, es[i]);
                    }
                    return e;
                }
            }
        }

        zaut_symbol_t zaut::symbol_expr::mk_not(zaut_symbol_t e) {
            var_ref v{m_ast_man.mk_var(0, e->get_sort()), m_ast_man};
            expr_ref fml{m_ast_man.mk_not(e->accept(v)), m_ast_man};
            return sym_expr::mk_pred(fml, e->get_sort());
        }

        lbool zaut::symbol_expr::is_sat(zaut_symbol_t e) {
            if (e->is_char()) return l_true;
            if (e->is_range()) {
                // TODO: check lower is below upper
            }
            expr_ref v{m_ast_man.mk_fresh_const("x", e->get_sort()), m_ast_man};
            expr_ref fml = e->accept(v);
            if (m_ast_man.is_true(fml)) return l_true;
            if (m_ast_man.is_false(fml)) return l_false;
            return m_solver.check_sat(fml);
        }

        lbool zaut::symbol_expr_solver::check_sat(expr *const e) {
            m_kernel.push();
            m_kernel.assert_expr(e);
            lbool r = m_kernel.check();
            m_kernel.pop(1);
            return r;
        }

        bool zaut::contains(automaton::sptr other) {
            zaut *const o = static_cast<zaut *>(other.get()); // only have zaut implementation
            return m_handler.mk_product(*o->m_imp, *m_handler.mk_complement(*m_imp))->is_empty();
        }

        zaut::ptr zaut::minimize() {
            return mk_ptr(m_handler.mk_minimize(*m_imp));
        }

        zaut::ptr zaut::complement() {
            return mk_ptr(m_handler.mk_complement(*m_imp));
        }

        zaut::ptr zaut::intersect(automaton::sptr other) {
            zaut *const o = static_cast<zaut *>(other.get()); // only have zaut implementation
            return mk_ptr(m_handler.mk_product(*m_imp, *o->m_imp));
        }

        zaut::ptr zaut::remove_prefix(const element& e) {
        }

        //WIP
        std::list<zaut::ptr_pair> zaut::split() {
            std::set<unsigned> states = reachable_states(m_imp->init());
            unsigned_vector fin = m_imp->final_states();
            std::list<zaut::ptr_pair> ret;
            moves_t mvs; //assume that set of states consists of consecutive numbers (from 0).

            for (auto st : states) {
                mvs.append(m_imp->get_moves_from(st));
            }

            for (auto middle : states) {
                internal_t* cl1 = m_imp->clone();
                internal_t* cl2 = alloc(internal_t, m_sym_man, middle, m_imp->final_states(), mvs);
                for(auto fin : fin) {
                    cl1->remove_from_final_states(fin);
                }
                cl1->add_to_final_states(middle);
                ptr ptr1 = mk_ptr(cl1);
                ptr ptr2 = mk_ptr(cl2);
                ret.push_back(std::make_pair(ptr1->minimize(), ptr2->minimize()));
            }
            return ret;
        }

        //WIP
        std::set<unsigned> zaut::reachable_states(unsigned st) const {
            std::vector<unsigned> todo;
            zaut::moves_t mvs;
            std::set<unsigned> ret({st});
            unsigned act;

            todo.push_back(st);
            while(!todo.empty()) {
                act = todo.back();
                todo.pop_back();
                m_imp->get_moves_from(act, mvs, false); //assume that we have automaton without eps transitions
                for (unsigned i = 0; i < mvs.size(); i++) {
                    ref_t con(mvs[i].t(), m_sym_man);
                    lbool is_sat = m_sym_boolean_algebra.is_sat(con);
                    if (is_sat == l_undef || is_sat == l_false)
                        continue;
                    if (ret.find(mvs[i].dst()) != ret.end())
                    {
                        ret.emplace(mvs[i].dst());
                        todo.push_back(mvs[i].dst());
                    }
                }
            }
            return ret;
        }

        bool zaut::operator==(automaton::sptr other) {
            return contains(other) && other->contains(mk_ptr(m_imp));
        }

        zaut::ptr zaut::mk_ptr(zaut::internal_t *a) const {
            return ptr{new zaut{m_handler, a, m_sym_man, m_sym_boolean_algebra}};
        }

        bool zaut::contains_imp(automaton::sptr other) {
            return contains(std::move(other));
        }

        automaton::ptr zaut::minimize_imp() {
            return minimize();
        }

        automaton::ptr zaut::complement_imp() {
            return complement();
        }

        automaton::ptr zaut::intersect_imp(automaton::sptr other) {
            return intersect(std::move(other));
        }

        automaton::ptr zaut::remove_prefix_imp(const element& e) {
            return remove_prefix(e);
        }

        std::list<automaton::ptr_pair> zaut::split_imp() {
            std::list<automaton::ptr_pair> result;
            for (auto& kv : split()) {
                result.emplace_back(std::make_pair(std::move(kv.first), std::move(kv.second)));
            }
            return result;
        }

<<<<<<< HEAD
        zaut_adaptor::zaut_adaptor(ast_manager& m, context& ctx) : m_aut_make{m} {
            m_sym_solver = alloc(zaut::symbol_expr_solver, m, ctx.get_fparams());
            m_sym_boolean_algebra = alloc(zaut::symbol_expr, m, *m_sym_solver);
            m_aut_man = alloc(zaut::handler, m_sym_man, *m_sym_boolean_algebra);
        }

        zaut_adaptor::~zaut_adaptor() {
            dealloc(m_aut_man);
            dealloc(m_sym_boolean_algebra);
        }
=======
        std::set<unsigned> zaut::reachable_states_imp(unsigned st) const {
            return reachable_states(st);
        }

        zaut_adaptor::zaut_adaptor(ast_manager& m, context& ctx)
                : m_sym_solver{m, ctx.get_fparams()}, m_sym_boolean_algebra{m, m_sym_solver},
                  m_aut_make{m}, m_aut_man{m_sym_man, m_sym_boolean_algebra} {}
>>>>>>> b7d41a66

        automaton::sptr zaut_adaptor::mk_from_re_expr(expr *re) {
            if (m_re_aut_cache.find(re) != m_re_aut_cache.end()) {
                return m_re_aut_cache[re];
            }
            if (!m_aut_make.has_solver()) {
                m_aut_make.set_solver(m_sym_solver);
            }
<<<<<<< HEAD
            auto&& pair = std::make_pair(re, std::make_shared<zaut>(*m_aut_man, m_aut_make(re)));
=======
            zaut a{m_aut_man, m_aut_make(re), m_sym_man, m_sym_boolean_algebra};
            auto&& pair = std::make_pair(re, a.minimize());
>>>>>>> b7d41a66
            return m_re_aut_cache.emplace(std::move(pair)).first->second;
        }

        language::language(const language& other) : m_type{other.m_type} {
            if (typed(t::AUT)) m_value.aut = other.m_value.aut;
        }

        language::language(language&& other) noexcept : m_type{other.m_type} {
            if (typed(t::AUT)) m_value.aut = std::move(other.m_value.aut);
        }

        language::~language() {
            if (typed(t::AUT)) m_value.aut.~shared_ptr();
        }

        std::size_t state::hash::operator()(const state& s) const {
            static const auto element_hash{element::hash{}};
            static const auto word_equation_hash{word_equation::hash{}};
            static const auto language_hash{language::hash{}};
            std::size_t result{22447};
            result += s.m_allow_empty_var ? 10093 : 0;
            for (const auto& we : s.m_wes_to_satisfy) {
                result += word_equation_hash(we);
            }
            for (const auto& we : s.m_wes_to_fail) {
                result += word_equation_hash(we);
            }
            for (const auto& kv : s.m_lang_to_satisfy) {
                result += element_hash(kv.first) + language_hash(kv.second);
            }
            return result;
        }

        std::set<element> state::variables() const {
            std::set<element> result;
            for (const auto& we : m_wes_to_satisfy) {
                for (const auto& v : we.variables()) {
                    result.insert(v);
                }
            }
            for (const auto& we : m_wes_to_fail) {
                for (const auto& v : we.variables()) {
                    result.insert(v);
                }
            }
            return result;
        }

        std::vector<std::vector<word_term>> state::eq_classes() const {
            std::map<word_term, std::size_t> word_class_tbl;
            std::vector<std::vector<word_term>> classes;
            for (const auto& we : m_wes_to_satisfy) {
                const word_term& w1 = we.lhs();
                const word_term& w2 = we.rhs();
                const auto& fit1 = word_class_tbl.find(w1);
                const auto& fit2 = word_class_tbl.find(w2);
                if (fit1 != word_class_tbl.end() && fit2 != word_class_tbl.end()) continue;
                if (fit1 == word_class_tbl.end() && fit2 == word_class_tbl.end()) {
                    classes.push_back({w1, w2});
                    const auto class_id = classes.size() - 1;
                    word_class_tbl[w1] = class_id;
                    word_class_tbl[w2] = class_id;
                    continue;
                }
                if (fit1 != word_class_tbl.end()) {
                    const auto class_id = fit1->second;
                    classes.at(class_id).push_back(w2);
                    word_class_tbl[w2] = class_id;
                } else {
                    const auto class_id = fit2->second;
                    classes.at(class_id).push_back(w1);
                    word_class_tbl[w1] = class_id;
                }
            }
            return classes;
        }

        const word_equation& state::smallest_eq() const {
            return m_wes_to_satisfy.empty() ? word_equation::null() : *m_wes_to_satisfy.begin();
        }

        const word_equation& state::only_one_eq_left() const {
            return m_wes_to_satisfy.size() == 1 ? *m_wes_to_satisfy.begin() : word_equation::null();
        }

        bool state::in_definition_form() const {
            static const auto& in_def_form = std::mem_fn(&word_equation::in_definition_form);
            return std::all_of(m_wes_to_satisfy.begin(), m_wes_to_satisfy.end(), in_def_form);
        }

        bool state::in_solved_form() const {
            return (in_definition_form() && definition_acyclic()) || m_wes_to_satisfy.empty();
        }

        bool state::eq_classes_inconsistent() const {
            const auto& unequalable = m_allow_empty_var ? word_term::unequalable
                                                        : word_term::unequalable_no_empty_var;
            for (const auto& cls : eq_classes()) {
                if (cls.size() == 2) {
                    if (unequalable(cls.at(0), cls.at(1))) return true;
                    continue;
                }
                std::vector<bool> select(cls.size());
                std::fill(select.end() - 2, select.end(), true);
                do {
                    std::vector<word_term> selected;
                    selected.reserve(2);
                    for (std::size_t i = 0; i < cls.size(); i++) {
                        if (select.at(i)) {
                            selected.push_back(cls.at(i));
                        }
                    }
                    if (unequalable(selected.at(0), selected.at(1))) return true;
                } while (std::next_permutation(select.begin(), select.end()));
            }
            return false;
        }

        bool state::diseq_inconsistent() const {
            return !m_wes_to_fail.empty() && m_wes_to_fail.begin()->empty();
        }

        bool state::unsolvable_by_check() const {
            const auto& unsolvable = std::bind(&word_equation::unsolvable, _1, m_allow_empty_var);
            return std::any_of(m_wes_to_satisfy.begin(), m_wes_to_satisfy.end(), unsolvable) ||
                   diseq_inconsistent();
        }

        bool state::unsolvable_by_inference() const {
            return diseq_inconsistent() || eq_classes_inconsistent();
        }

        void state::add_word_eq(const word_equation& we) {
            SASSERT(we);

            if (we.empty()) return;
            word_equation&& trimmed = we.trim_prefix();
            if (trimmed.empty()) return;
            m_wes_to_satisfy.insert(std::move(trimmed));
        }

        void state::add_word_diseq(const word_equation& we) {
            SASSERT(we);

            word_equation&& trimmed = we.trim_prefix();
            if (trimmed.unsolvable(m_allow_empty_var)) return;
            m_wes_to_fail.insert(std::move(trimmed));
        }

        state state::replace(const element& tgt, const word_term& subst) const {
            state result{m_allow_empty_var};
            for (const auto& we : m_wes_to_satisfy) {
                result.add_word_eq(we.replace(tgt, subst));
            }
            for (const auto& we : m_wes_to_fail) {
                result.add_word_diseq(we.replace(tgt, subst));
            }
            return result;
        }

        state state::remove(const element& tgt) const {
            return replace(tgt, {});
        }

        state state::remove_all(const std::set<element>& tgt) const {
            state result{m_allow_empty_var};
            for (const auto& we : m_wes_to_satisfy) {
                result.add_word_eq(we.remove_all(tgt));
            }
            for (const auto& we : m_wes_to_fail) {
                result.add_word_diseq(we.remove_all(tgt));
            }
            return result;
        }

        bool state::operator==(const state& other) const {
            return m_allow_empty_var == other.m_allow_empty_var &&
                   m_wes_to_satisfy == other.m_wes_to_satisfy &&
                   m_wes_to_fail == other.m_wes_to_fail &&
                   m_lang_to_satisfy == other.m_lang_to_satisfy;
        }

        bool state::operator<(const state& other) const {
            if (m_allow_empty_var != other.m_allow_empty_var) return false;
            if (m_wes_to_satisfy.size() < other.m_wes_to_satisfy.size()) return true;
            if (m_wes_to_satisfy.size() > other.m_wes_to_satisfy.size()) return false;
            if (m_wes_to_fail.size() < other.m_wes_to_fail.size()) return true;
            if (m_wes_to_fail.size() > other.m_wes_to_fail.size()) return false;
            // when having same length, do lexicographical compare
            return m_wes_to_satisfy < other.m_wes_to_satisfy || m_wes_to_fail < other.m_wes_to_fail;
        }

        std::ostream& operator<<(std::ostream& os, const state& s) {
            if (s.m_wes_to_satisfy.empty()) {
                return os << "(no word equation left)" << std::endl;
            }
            for (const auto& we : s.m_wes_to_satisfy) {
                os << we << '\n';
            }
            for (const auto& we : s.m_wes_to_fail) {
                os << "not (" << we << ")\n";
            }
            return os << std::flush;
        }

        bool state::dag_def_check_node(const def_graph& graph, const def_node& node,
                                       def_nodes& marked, def_nodes& checked) {
            if (checked.find(node) != checked.end()) return true;
            if (marked.find(node) != marked.end()) return false;

            marked.insert(node);
            const auto& dept_dests = graph.find(node);
            if (dept_dests != graph.end()) {
                for (const auto& next : dept_dests->second) {
                    if (!dag_def_check_node(graph, next, marked, checked)) return false;
                }
            }
            checked.insert(node);
            return true;
        }

        bool state::definition_acyclic() const {
            SASSERT(in_definition_form());

            def_graph graph;
            def_nodes marked;
            def_nodes checked;
            for (const auto& we : m_wes_to_satisfy) {
                const def_node& node = we.definition_var();
                if (graph.find(node) != graph.end()) return false; // definition not unique
                graph[node] = we.definition_body().variables();
            }
            for (const auto& dept_dests : graph) {
                if (!dag_def_check_node(graph, dept_dests.first, marked, checked)) return false;
            }
            return true;
        }

        neilsen_transforms::move neilsen_transforms::move::add_record(const element& e) const {
            std::vector<element> r{m_record};
            r.push_back(e);
            return {m_from, m_type, std::move(r)};
        };

        neilsen_transforms::mk_move::mk_move(const state& s, const word_equation& src)
                : m_state{s}, m_src{src} {}

        std::list<neilsen_transforms::action> neilsen_transforms::mk_move::operator()() {
            if (src_vars_empty()) {
                SASSERT(!m_src.rhs().has_constant());
                return {prop_empty()};
            }
            if (src_var_is_const()) {
                return {prop_const()};
            }
            if (m_src.check_heads(element::t::VAR, element::t::VAR)) {
                return handle_two_var();
            }
            return handle_one_var();
        }

        bool neilsen_transforms::mk_move::src_vars_empty() {
            return m_state.allows_empty_var() && m_src.lhs().empty();
        }

        bool neilsen_transforms::mk_move::src_var_is_const() {
            const word_term& def_body = m_src.definition_body();
            return def_body && (def_body.length() == 1 || !def_body.has_variable());
        }

        neilsen_transforms::action neilsen_transforms::mk_move::prop_empty() {
            const std::set<element> empty_vars{m_src.rhs().variables()};
            const std::vector<element> record{empty_vars.begin(), empty_vars.end()};
            return {{m_state, move::t::TO_EMPTY, record}, m_state.remove_all(empty_vars)};
        }

        neilsen_transforms::action neilsen_transforms::mk_move::prop_const() {
            const element& var = m_src.definition_var();
            const word_term& def = m_src.definition_body();
            std::vector<element> record{var};
            record.insert(record.end(), def.content().begin(), def.content().end());
            return {{m_state, move::t::TO_CONST, record}, m_state.replace(var, def)};
        }

        std::list<neilsen_transforms::action> neilsen_transforms::mk_move::handle_two_var() {
            const element::pair& hh = m_src.heads();
            const element& x = hh.first;
            const element& y = hh.second;
            std::list<action> result;
            result.push_back({{m_state, move::t::TO_VAR_VAR, {x, y}}, m_state.replace(x, {y, x})});
            result.push_back({{m_state, move::t::TO_VAR_VAR, {y, x}}, m_state.replace(y, {x, y})});
            if (m_state.allows_empty_var()) {
                result.push_back({{m_state, move::t::TO_EMPTY, {x}}, m_state.remove(x)});
                result.push_back({{m_state, move::t::TO_EMPTY, {y}}, m_state.remove(y)});
            } else {
                result.push_back({{m_state, move::t::TO_VAR, {x, y}}, m_state.replace(x, {y})});
            }
            return result;
        }

        std::list<neilsen_transforms::action> neilsen_transforms::mk_move::handle_one_var() {
            const element::pair& hh = m_src.heads();
            const bool var_const_headed = hh.first.typed(element::t::VAR);
            const element& v = var_const_headed ? hh.first : hh.second;
            const element& c = var_const_headed ? hh.second : hh.first;
            std::list<action> result;
            result.push_back({{m_state, move::t::TO_CHAR_VAR, {v, c}}, m_state.replace(v, {c, v})});
            if (m_state.allows_empty_var()) {
                result.push_back({{m_state, move::t::TO_EMPTY, {v}}, m_state.remove(v)});
            } else {
                result.push_back({{m_state, move::t::TO_CONST, {c}}, m_state.replace(v, {c})});
            }
            return result;
        }

        bool neilsen_transforms::record_graph::contains(const state& s) const {
            return m_backward_def.find(s) != m_backward_def.end();
        }

        const std::list<neilsen_transforms::move>&
        neilsen_transforms::record_graph::incoming_moves(const state& s) const {
            SASSERT(contains(s));
            return m_backward_def.find(s)->second;
        }

        void neilsen_transforms::record_graph::add_move(move&& m, const state& s) {
            SASSERT(contains(m.m_from) && contains(s));
            m_backward_def[s].push_back(std::move(m));
        }

        const state& neilsen_transforms::record_graph::add_state(state&& s) {
            SASSERT(!contains(s));
            auto&& pair = std::make_pair(std::move(s), std::list<move>{});
            return m_backward_def.emplace(std::move(pair)).first->first;
        }

        neilsen_transforms::neilsen_transforms(state&& root)
                : m_rec_root{m_records.add_state(std::move(root))} {
            m_pending.push(m_rec_root);
        }

        bool neilsen_transforms::should_explore_all() const {
            return true;
        }

        result neilsen_transforms::check(const bool split_var_empty_ahead) {
            if (in_status(result::SAT)) return m_status;
            if (split_var_empty_ahead && split_var_empty_cases() == result::SAT) return m_status;
            STRACE("str", tout << "[Check SAT]\n";);
            while (!m_pending.empty()) {
                const state& curr_s = m_pending.top();
                m_pending.pop();
                STRACE("str", tout << "from:\n" << curr_s << '\n';);
                for (auto& action : transform(curr_s)) {
                    if (m_records.contains(action.second)) {
                        m_records.add_move(std::move(action.first), action.second);
                        STRACE("str", tout << "already visited:\n" << action.second << '\n';);
                        continue;
                    }
                    const state& s = m_records.add_state(std::move(action.second));
                    m_records.add_move(std::move(action.first), s);
                    if (s.unsolvable_by_inference()) {
                        STRACE("str", tout << "failed:\n" << s << '\n';);
                        continue;
                    }
                    if (s.in_solved_form()) {
                        if (finish_after_found(s)) return m_status;
                        continue;
                    }
                    const word_equation& only_one_left = s.only_one_eq_left();
                    if (only_one_left && only_one_left.in_definition_form()) {
                        // solved form check failed, the we in definition form must be recursive
                        const word_equation& last_we_recursive_def = only_one_left;
                        if (!last_we_recursive_def.definition_body().has_constant()) {
                            if (finish_after_found(s)) return m_status;
                            continue;
                        }
                        STRACE("str", tout << "failed:\n" << s << '\n';);
                        continue;
                    }
                    STRACE("str", tout << "to:\n" << s << '\n';);
                    m_pending.push(s);
                }
            }
            m_status = m_rec_success_leaves.empty() ? result::UNSAT : result::SAT;
            return m_status;
        }

        bool neilsen_transforms::finish_after_found(const state& s) {
            STRACE("str", tout << "[Success Leaf]\n" << s << '\n';);
            m_rec_success_leaves.emplace_back(s);
            if (!should_explore_all()) {
                m_status = result::SAT;
                return true;
            }
            return false;
        }

        result neilsen_transforms::split_var_empty_cases() {
            STRACE("str", tout << "[Split Empty Variable Cases]\n";);
            std::queue<state::cref> pending{split_first_level_var_empty()};
            SASSERT(m_pending.empty());
            if (in_status(result::SAT)) return m_status;
            while (!pending.empty()) {
                const state& curr_s = pending.front();
                pending.pop();
                m_pending.push(curr_s);
                for (const auto& var : curr_s.variables()) {
                    state&& next_s = curr_s.remove(var);
                    next_s.allow_empty_var(false);
                    if (m_records.contains(next_s)) {
                        for (const auto& m : m_records.incoming_moves(curr_s)) {
                            m_records.add_move(m.add_record(var), next_s);
                        }
                        continue;
                    }
                    next_s.allow_empty_var(true);
                    if (next_s.in_solved_form()) {
                        const state& s = m_records.add_state(std::move(next_s));
                        for (const auto& m : m_records.incoming_moves(curr_s)) {
                            m_records.add_move(m.add_record(var), s);
                        }
                        if (finish_after_found(s)) return m_status;
                        continue;
                    }
                    if (next_s.unsolvable_by_check()) {
                        next_s.allow_empty_var(false);
                        const state& s = m_records.add_state(std::move(next_s));
                        for (const auto& m : m_records.incoming_moves(curr_s)) {
                            m_records.add_move(m.add_record(var), s);
                        }
                        STRACE("str", tout << "failed:\n" << curr_s << '\n';);
                        continue;
                    }
                    next_s.allow_empty_var(false);
                    const state& s = m_records.add_state(std::move(next_s));
                    for (const auto& m : m_records.incoming_moves(curr_s)) {
                        m_records.add_move(m.add_record(var), s);
                    }
                    pending.push(s);
                    STRACE("str", tout << "add:\n" << s << '\n';);
                }
            }
            m_status = m_rec_success_leaves.empty() ? result::UNKNOWN : result::SAT;
            return m_status;
        }

        std::queue<state::cref> neilsen_transforms::split_first_level_var_empty() {
            std::queue<state::cref> result;
            while (!m_pending.empty()) {
                const state& curr_s = m_pending.top();
                m_pending.pop();
                for (const auto& var : curr_s.variables()) {
                    state&& next_s = curr_s.remove(var);
                    next_s.allow_empty_var(false);
                    if (m_records.contains(next_s)) {
                        m_records.add_move({curr_s, move::t::TO_EMPTY, {var}}, next_s);
                        continue;
                    }
                    next_s.allow_empty_var(true);
                    if (next_s.in_solved_form()) {
                        const state& s = m_records.add_state(std::move(next_s));
                        m_records.add_move({curr_s, move::t::TO_EMPTY, {var}}, s);
                        if (finish_after_found(s)) return {};
                        continue;
                    }
                    if (next_s.unsolvable_by_check()) {
                        next_s.allow_empty_var(false);
                        const state& s = m_records.add_state(std::move(next_s));
                        m_records.add_move({curr_s, move::t::TO_EMPTY, {var}}, s);
                        STRACE("str", tout << "failed:\n" << curr_s << '\n';);
                        continue;
                    }
                    next_s.allow_empty_var(false);
                    const state& s = m_records.add_state(std::move(next_s));
                    m_records.add_move({curr_s, move::t::TO_EMPTY, {var}}, s);
                    result.push(s);
                    STRACE("str", tout << "add:\n" << s << '\n';);
                }
            }
            return result;
        }

        std::list<neilsen_transforms::action> neilsen_transforms::transform(const state& s) const {
            SASSERT(!s.unsolvable_by_check() && s.word_eq_num() != 0);
            // no diseq-only handling for now
            return mk_move{s, s.smallest_eq()}();
        }

    }

    theory_str::theory_str(ast_manager& m, const theory_str_params& params)
            : theory{m.mk_family_id("seq")}, m_params{params}, m_rewrite{m}, m_util_a{m},
              m_util_s{m} {}

    void theory_str::display(std::ostream& os) const {
        os << "theory_str display" << std::endl;
    }

    void theory_str::init(context *ctx) {
        theory::init(ctx);
        STRACE("str", tout << "init\n";);
    }

    void theory_str::add_theory_assumptions(expr_ref_vector& assumptions) {
        STRACE("str", tout << "add_theory_assumptions\n";);
    }

    theory_var theory_str::mk_var(enode *const n) {
        STRACE("str", tout << "mk_var: " << mk_pp(n->get_owner(), get_manager()) << '\n';);
        if (!is_string_sort(n->get_owner()) && !is_regex_sort(n->get_owner())) {
            return null_theory_var;
        }
        if (is_attached_to_var(n)) {
            const theory_var v = n->get_th_var(get_id());
            STRACE("str", tout << "already attached to theory_var #" << v << '\n';);
            return v;
        }

        context& ctx = get_context();
        const theory_var v = theory::mk_var(n);
        ctx.attach_th_var(n, this, v);
        ctx.mark_as_relevant(n);
        STRACE("str", tout << "new theory_var #" << v << '\n';);
        return v;
    }

    bool theory_str::internalize_atom(app *const atom, const bool gate_ctx) {
        (void) gate_ctx;
        STRACE("str", tout << "internalize_atom: gate_ctx is " << gate_ctx << ", "
                           << mk_pp(atom, get_manager()) << '\n';);
        context& ctx = get_context();
        if (ctx.b_internalized(atom)) {
            STRACE("str", tout << "done before\n";);
            return true;
        }
        return internalize_term(atom);
    }

    bool theory_str::internalize_term(app *const term) {
        ast_manager& m = get_manager();
        context& ctx = get_context();
        SASSERT(is_of_this_theory(term));
        STRACE("str", tout << "internalize_term: " << mk_pp(term, m) << '\n';);
        if (ctx.e_internalized(term)) {
            STRACE("str", tout << "done before\n";);
            return true;
        }

        const unsigned num_args = term->get_num_args();
        for (unsigned i = 0; i < num_args; i++) {
            ctx.internalize(term->get_arg(i), false);
        }

        enode *const n = ctx.mk_enode(term, false, m.is_bool(term), true);
        for (unsigned i = 0; i < num_args; i++) {
            enode *arg = n->get_arg(i);
            const theory_var& v_arg = mk_var(arg);
            (void) v_arg;
            STRACE("str", tout << "arg has theory_var #" << v_arg << '\n';);
        }
        if (m.is_bool(term)) {
            const bool_var& bv = mk_bool_var(term);
            (void) bv;
            STRACE("str", tout << "term has bool_var #" << bv << '\n';);
        } else {
            const theory_var& v = mk_var(n);
            (void) v;
            STRACE("str", tout << "term has theory_var #" << v << '\n';);
        }
        return true;
    }

    void theory_str::init_search_eh() {
        STRACE("str", tout << "init_search\n";);
    }

    void theory_str::relevant_eh(app *const n) {
        STRACE("str", tout << "relevant: " << mk_pp(n, get_manager()) << '\n';);
        if (m_util_s.str.is_extract(n)) {
            handle_substr(n);
        } else if (m_util_s.str.is_itos(n)) {
            //handle_itos(n);
        } else if (m_util_s.str.is_stoi(n)) {
            //handle_stoi(n);
        } else if (m_util_s.str.is_at(n)) {
            handle_char_at(n);
        } else if (m_util_s.str.is_replace(n)) {
            //handle_replace(n);
        } else if (m_util_s.str.is_index(n)) {
            handle_index_of(n);
        }
    }


    void theory_str::assign_eh(bool_var v, const bool is_true) {
<<<<<<< HEAD
        ast_manager& m = get_manager();
        STRACE("str", tout << "assign: bool_var #" << v << " is " << is_true << ", "
                           << mk_pp(get_context().bool_var2expr(v), m) << '\n';);
=======
        STRACE("str", tout << "assign: v" << v << " #" << get_context().bool_var2expr(v)->get_id()
                           << " is_true: " << is_true << '\n';);
        ast_manager& m = get_manager();
>>>>>>> b7d41a66
        context& ctx = get_context();
        expr *e = ctx.bool_var2expr(v);
        expr *e1 = nullptr, *e2 = nullptr;

        if (m_util_s.str.is_prefix(e, e1, e2)) {
            if (is_true) {
                handle_prefix(e);
            } else {
<<<<<<< HEAD
                TRACE("str", tout << "TODO: not prefix\n";);
=======
                TRACE("str", tout << "TODO: not (" << mk_pp(e, m) << ")\n";);
>>>>>>> b7d41a66
            }
        } else if (m_util_s.str.is_suffix(e, e1, e2)) {
            if (is_true) {
                handle_suffix(e);
            } else {
<<<<<<< HEAD
                TRACE("str", tout << "TODO: not suffix\n";);
=======
                TRACE("str", tout << "TODO: not (" << mk_pp(e, m) << ")\n";);
>>>>>>> b7d41a66
            }
        } else if (m_util_s.str.is_contains(e, e1, e2)) {
            if (is_true) {
                handle_contains(e);
            } else {
<<<<<<< HEAD
                TRACE("str", tout << "TODO: not contains\n";);
            }
        } else if (m_util_s.str.is_in_re(e)) {
            handle_in_re(e, is_true);
        } else {
            TRACE("str", tout << "unhandled literal " << mk_pp(e, m) << "\n";);
=======
                TRACE("str", tout << "TODO: not (" << mk_pp(e, m) << ")\n";);
            }
        } else if (m_util_s.str.is_in_re(e)) {
            STRACE("str", tout << (is_true ? "" : "not ") << mk_pp(e, m) << "\n";);
            handle_in_re(e, is_true);
        } else {
            TRACE("str", tout << "unhandled literal" << mk_pp(e, m) << "\n";);
>>>>>>> b7d41a66
            UNREACHABLE();
        }
    }

    void theory_str::new_eq_eh(theory_var x, theory_var y) {
        ast_manager& m = get_manager();
        const expr_ref l{get_enode(x)->get_owner(), m};
        const expr_ref r{get_enode(y)->get_owner(), m};
        m_word_eq_todo.push_back({l, r});
<<<<<<< HEAD
        STRACE("str", tout << "new_eq: " << l << " = " << r << '\n';);
=======
        STRACE("str", tout << "new eq: " << l << " = " << r << '\n';);
>>>>>>> b7d41a66
    }

    void theory_str::new_diseq_eh(theory_var x, theory_var y) {
        ast_manager& m = get_manager();
        const expr_ref l{get_enode(x)->get_owner(), m};
        const expr_ref r{get_enode(y)->get_owner(), m};
        m_word_diseq_todo.push_back({l, r});
<<<<<<< HEAD
        STRACE("str", tout << "new_diseq: " << l << " != " << r << '\n';);
=======
        STRACE("str", tout << "new diseq: " << l << " != " << r << '\n';);
>>>>>>> b7d41a66
    }

    bool theory_str::can_propagate() {
        return false;
    }

    void theory_str::propagate() {
        STRACE("str", tout << "propagate" << '\n';);
    }

    void theory_str::push_scope_eh() {
        m_scope_level += 1;
        m_word_eq_todo.push_scope();
        m_word_diseq_todo.push_scope();
        m_membership_todo.push_scope();
        STRACE("str", tout << "push_scope: " << m_scope_level << '\n';);
    }

    void theory_str::pop_scope_eh(const unsigned num_scopes) {
        m_scope_level -= num_scopes;
        m_word_eq_todo.pop_scope(num_scopes);
        m_word_diseq_todo.pop_scope(num_scopes);
        m_membership_todo.pop_scope(num_scopes);
        m_rewrite.reset();
        STRACE("str", tout << "pop_scope: " << num_scopes << " (back to level "
                           << m_scope_level << ")\n";);
    }

    void theory_str::reset_eh() {
        STRACE("str", tout << "reset" << '\n';);
    }

    final_check_status theory_str::final_check_eh() {
        using namespace str;
        if (m_word_eq_todo.empty()) return FC_DONE;
        TRACE("str", tout << "final_check: level " << get_context().get_scope_level() << '\n';);

        state&& root = mk_state_from_todo();
        STRACE("str", tout << "root built:\n" << root << '\n';);
        if (root.unsolvable_by_inference()) {
            block_curr_assignment();
            return FC_CONTINUE;
        }
        neilsen_transforms solver{std::move(root)};
        if (solver.check() == result::SAT) {
            TRACE("str", tout << "final_check ends\n";);
            return FC_DONE;
        }
        block_curr_assignment();
        TRACE("str", tout << "final_check ends\n";);
        return FC_CONTINUE;
    }

    model_value_proc *theory_str::mk_value(enode *const n, model_generator& mg) {
        ast_manager& m = get_manager();
        app *const tgt = n->get_owner();
        (void) m;
        STRACE("str", tout << "mk_value: sort is " << mk_pp(m.get_sort(tgt), m) << ", "
                           << mk_pp(tgt, m) << '\n';);
        return alloc(expr_wrapper_proc, tgt);
    }

    void theory_str::init_model(model_generator& mg) {
        STRACE("str", tout << "init_model\n";);
    }

    void theory_str::finalize_model(model_generator& mg) {
        STRACE("str", tout << "finalize_model\n";);
    }

    lbool theory_str::validate_unsat_core(expr_ref_vector& unsat_core) {
        return l_undef;
    }

    bool theory_str::is_of_this_theory(expr *const e) const {
        return is_app(e) && to_app(e)->get_family_id() == get_family_id();
    }

    bool theory_str::is_string_sort(expr *const e) const {
        return m_util_s.str.is_string_term(e);
    }

<<<<<<< HEAD
    bool theory_str::is_regex_sort(expr *const e) const {
        return m_util_s.is_re(e);
    }

    expr_ref theory_str::mk_sub(expr *a, expr *b) {
        ast_manager& m = get_manager();
        expr_ref result(m_util_a.mk_sub(a, b), m);
        m_rewrite(result);
        return result;
    }

    expr_ref
    theory_str::mk_skolem(symbol const& name, expr *e1, expr *e2, expr *e3, expr *e4, sort *range) {
        ast_manager& m = get_manager();
        expr *es[4] = {e1, e2, e3, e4};
        unsigned len = e4 ? 4 : (e3 ? 3 : (e2 ? 2 : 1));

        if (!range) {
            range = m.get_sort(e1);
        }
        return expr_ref(m_util_s.mk_skolem(name, len, es, range), m);
    }

=======
>>>>>>> b7d41a66
    literal theory_str::mk_literal(expr *const e) {
        ast_manager& m = get_manager();
        context& ctx = get_context();
        expr_ref ex{e, m};
        m_rewrite(ex);
        if (!ctx.e_internalized(ex)) {
            ctx.internalize(ex, false);
        }
        enode *const n = ctx.get_enode(ex);
        ctx.mark_as_relevant(n);
        return ctx.get_literal(ex);
    }

<<<<<<< HEAD
    bool_var theory_str::mk_bool_var(expr *const e) {
        ast_manager& m = get_manager();
        STRACE("str", tout << "mk_bool_var: " << mk_pp(e, m) << '\n';);
        if (!m.is_bool(e)) {
            return null_bool_var;
        }
        context& ctx = get_context();
        SASSERT(!ctx.b_internalized(e));
        const bool_var& bv = ctx.mk_bool_var(e);
        ctx.set_var_theory(bv, get_id());
        ctx.set_enode_flag(bv, true);
        return bv;
=======
    expr_ref theory_str::mk_sub(expr *a, expr *b) {
        ast_manager& m = get_manager();
        expr_ref result(m_util_a.mk_sub(a, b), m);
        m_rewrite(result);
        return result;
    }

    expr_ref
    theory_str::mk_skolem(symbol const& name, expr *e1, expr *e2, expr *e3, expr *e4, sort *range) {
        ast_manager& m = get_manager();
        expr *es[4] = {e1, e2, e3, e4};
        unsigned len = e4 ? 4 : (e3 ? 3 : (e2 ? 2 : 1));

        if (!range) {
            range = m.get_sort(e1);
        }
        return expr_ref(m_util_s.mk_skolem(name, len, es, range), m);
>>>>>>> b7d41a66
    }

    str::language theory_str::mk_language(expr *const e) {
        using namespace str;
        if (!m_aut_imp) {
            m_aut_imp = std::unique_ptr<zaut_adaptor>(
                    new zaut_adaptor{get_manager(), get_context()});
        }
        return language{m_aut_imp->mk_from_re_expr(e)};
    }

    str::word_term theory_str::mk_word_term(expr *const e) const {
        using namespace str;
        zstring s;
        if (m_util_s.str.is_string(e, s)) {
            return word_term::from_string(s);
        }
        if (m_util_s.str.is_concat(e)) {
            word_term result;
            for (unsigned i = 0; i < to_app(e)->get_num_args(); i++) {
                result.concat(mk_word_term(to_app(e)->get_arg(i)));
            }
            return result;
        }
        std::stringstream ss;
        ss << mk_pp(e, get_manager());
        return word_term::from_variable({ss.str().data()});
    }

<<<<<<< HEAD
    str::state theory_str::mk_state_from_todo() {
=======
    str::state theory_str::mk_state_from_todo() const {
>>>>>>> b7d41a66
        str::state result;
        STRACE("str", tout << "[Build State]\nword equation todo:\n";);
        STRACE("str", if (m_word_eq_todo.empty()) tout << "--\n";);
        for (const auto& eq : m_word_eq_todo) {
            result.add_word_eq({mk_word_term(eq.first), mk_word_term(eq.second)});
            STRACE("str", tout << eq.first << " = " << eq.second << '\n';);
        }
        STRACE("str", tout << "word disequality todo:\n";);
        STRACE("str", if (m_word_diseq_todo.empty()) tout << "--\n";);
        for (const auto& diseq : m_word_diseq_todo) {
            result.add_word_diseq({mk_word_term(diseq.first), mk_word_term(diseq.second)});
            STRACE("str", tout << diseq.first << " != " << diseq.second << '\n';);
        }
        STRACE("str", tout << "membership todo:\n";);
        STRACE("str", if (m_membership_todo.empty()) tout << "--\n";);
        for (const auto& m : m_membership_todo) {
            mk_language(m.second); // TODO: for temporary testing
            STRACE("str", tout << m.first << " is in " << m.second << '\n';);
        }
        return result;
    }

    void theory_str::add_axiom(expr *const e) {
        if (e == nullptr || get_manager().is_true(e)) return;

        context& ctx = get_context();
        SASSERT(!ctx.b_internalized(e));
        ctx.internalize(e, false);
        literal l{ctx.get_literal(e)};
        ctx.mark_as_relevant(l);
        ctx.mk_th_axiom(get_id(), 1, &l);
        STRACE("str", ctx.display_literal_verbose(tout << "[Assert]\n", l) << '\n';);
    }

    void theory_str::add_clause(std::initializer_list<literal> ls) {
        context& ctx = get_context();
        literal_vector lv;
        for (const auto& l : ls) {
            if (l != null_literal && l != false_literal) {
                ctx.mark_as_relevant(l);
                lv.push_back(l);
            }
        }
        ctx.mk_th_axiom(get_id(), lv.size(), lv.c_ptr());
        STRACE("str", ctx.display_literals_verbose(tout << "[Assert]\n", lv) << '\n';);
    }

    /*
      Note: this is copied and modified from theory_seq.cpp
      Let e = at(s, i)
        0 <= i < len(s)  ->  s = xey /\ len(x) = i /\ len(e) = 1
        i < 0 \/ i >= len(s)  ->  e = empty
    */
    void theory_str::handle_char_at(expr *e) {
        ast_manager& m = get_manager();
        expr *s = nullptr, *i = nullptr;
        VERIFY(m_util_s.str.is_at(e, s, i));
        expr_ref len_e(m_util_s.str.mk_length(e), m);
        expr_ref len_s(m_util_s.str.mk_length(s), m);
        expr_ref zero(m_util_a.mk_int(0), m);
        expr_ref one(m_util_a.mk_int(1), m);
        expr_ref x = mk_skolem(symbol("m_char_at_left"), s, i);
        expr_ref y = mk_skolem(symbol("m_char_at_right"), s, mk_sub(mk_sub(len_s, i), one));
        expr_ref xey(m_util_s.str.mk_concat(x, m_util_s.str.mk_concat(e, y)), m);
        expr_ref len_x(m_util_s.str.mk_length(x), m);
        expr_ref emp(m_util_s.str.mk_empty(m.get_sort(e)), m);

        literal i_ge_0 = mk_literal(m_util_a.mk_ge(i, zero));
        literal i_ge_len_s = mk_literal(m_util_a.mk_ge(mk_sub(i, m_util_s.str.mk_length(s)), zero));

        add_clause({~i_ge_0, i_ge_len_s, mk_eq(s, xey, false)});
        add_clause({~i_ge_0, i_ge_len_s, mk_eq(one, len_e, false)});
        add_clause({~i_ge_0, i_ge_len_s, mk_eq(i, len_x, false)});

        add_clause({i_ge_0, mk_eq(e, emp, false)});
        add_clause({~i_ge_len_s, mk_eq(e, emp, false)});
    }

    /*
      Note: this is copied and modified from theory_seq.cpp
      TBD: check semantics of extract, a.k.a, substr(s, i ,l)

      let e = extract(s, i, l)

      i is start index, l is length of substring starting at index.

      i < 0 => e = ""
      i >= |s| => e = ""
      l <= 0 => e = ""
      0 <= i < |s| & l > 0 => s = xey, |x| = i, |e| = min(l, |s|-i)

    this translates to:

      0 <= i <= |s| -> s = xey
      0 <= i <= |s| -> len(x) = i
      0 <= i <= |s| & 0 <= l <= |s| - i -> |e| = l
      0 <= i <= |s| & |s| < l + i  -> |e| = |s| - i
      i >= |s| => |e| = 0
      i < 0 => |e| = 0
      l <= 0 => |e| = 0

      It follows that:
      |e| = min(l, |s| - i) for 0 <= i < |s| and 0 < |l|
    */
    void theory_str::handle_substr(expr *e) {
        ast_manager& m = get_manager();
        expr *s = nullptr, *i = nullptr, *l = nullptr;
        VERIFY(m_util_s.str.is_extract(e, s, i, l));

        expr_ref x(mk_skolem(symbol("m_substr_left"), s, i), m);
        expr_ref ls(m_util_s.str.mk_length(s), m);
        expr_ref lx(m_util_s.str.mk_length(x), m);
        expr_ref le(m_util_s.str.mk_length(e), m);
        expr_ref ls_minus_i_l(mk_sub(mk_sub(ls, i), l), m);
        expr_ref y(mk_skolem(symbol("m_substr_right"), s, ls_minus_i_l), m);
<<<<<<< HEAD
        expr_ref xe(m_util_s.str.mk_concat(x, e), m);
        expr_ref xey(m_util_s.str.mk_concat(x, e, y), m);
=======
        expr_ref xe(m_util_s.str.mk_concat(x, e),m);
        expr_ref xey(m_util_s.str.mk_concat(x, e, y),m);
>>>>>>> b7d41a66
        expr_ref zero(m_util_a.mk_int(0), m);

        literal i_ge_0 = mk_literal(m_util_a.mk_ge(i, zero));
        literal ls_le_i = mk_literal(m_util_a.mk_le(mk_sub(i, ls), zero));
        literal li_ge_ls = mk_literal(m_util_a.mk_ge(ls_minus_i_l, zero));
        literal l_ge_zero = mk_literal(m_util_a.mk_ge(l, zero));
        literal ls_le_0 = mk_literal(m_util_a.mk_le(ls, zero));

        add_clause({~i_ge_0, ~ls_le_i, mk_eq(xey, s, false)});
        add_clause({~i_ge_0, ~ls_le_i, mk_eq(lx, i, false)});
        add_clause({~i_ge_0, ~ls_le_i, ~l_ge_zero, ~li_ge_ls, mk_eq(le, l, false)});
        add_clause({~i_ge_0, ~ls_le_i, li_ge_ls, mk_eq(le, mk_sub(ls, i), false)});
        add_clause({~i_ge_0, ~ls_le_i, l_ge_zero, mk_eq(le, zero, false)});
        add_clause({i_ge_0, mk_eq(le, zero, false)});
        add_clause({ls_le_i, mk_eq(le, zero, false)});
        add_clause({~ls_le_0, mk_eq(le, zero, false)});
    }

<<<<<<< HEAD
=======
    /*
      Note: the main difference to the encoding in theory_seq: when j < 0, it is treated as zero
      in this encoding. (This is the behavior of the Java string indexof method)

      let i = Index(t, s, j):
      // index of s in t starting at j.

      !contains(t, s) --> i = -1

      case j <= 0:
        case |s| = 0: i = 0, which is encoded as |s|!= 0 \/ i = 0
        case |s| > 0 /\ contains(t, s) --> (t = xsy /\ i = len(x) /\ tightest_prefix(x, s))
        case |s| > 0 /\ !contains(t, s): already coverered by !contains(t, s) --> i = -1

      case j > 0:
        case |s| = 0: i = ite(j>|t|, |t|, j), which equals (i=|t| \/ j>=|t|) /\ (i=j \/ j< |t|)
        case |s| > 0 /\ j >= |t|: i = -1
        case |s| > 0 /\ j < |t|: t = xy /\ |x| = j /\ (indexof(y,s,0) = -1 --> i = -1)
                     /\ (indexof(y,s,0) >= 0 --> i = indexof(y,s,0) + j)
    */
>>>>>>> b7d41a66
    void theory_str::handle_index_of(expr *e) {
        ast_manager& m = get_manager();
        expr *s = nullptr, *t = nullptr, *offset = nullptr;
        rational r;
        VERIFY(m_util_s.str.is_index(e, t, s) || m_util_s.str.is_index(e, t, s, offset));

        expr_ref minus_one(m_util_a.mk_int(-1), m);
        expr_ref zero(m_util_a.mk_int(0), m);

        expr_ref emp(m_util_s.str.mk_empty(m.get_sort(t)), m);

        literal cnt = mk_literal(m_util_s.str.mk_contains(t, s));
        literal i_eq_m1 = mk_eq(e, minus_one, false);
        literal i_eq_0 = mk_eq(e, zero, false);
        literal s_eq_empty = mk_eq(s, emp, false);;
        literal t_eq_empty = mk_eq(t, emp, false);;

        add_clause({cnt, i_eq_m1});
        add_clause({~t_eq_empty, s_eq_empty, i_eq_m1});

        if (!offset || (m_util_a.is_numeral(offset, r) && r.is_zero())) {
            expr_ref x = mk_skolem(symbol("m_indexof_left"), t, s);
            expr_ref y = mk_skolem(symbol("m_indexof_right"), t, s);
            expr_ref xsy(m_util_s.str.mk_concat(x, s, y), m);
            expr_ref lenx(m_util_s.str.mk_length(x), m);
            add_clause({~s_eq_empty, i_eq_0});
            add_clause({~cnt, s_eq_empty, mk_eq(t, xsy, false)});
            add_clause({~cnt, s_eq_empty, mk_eq(e, lenx, false)});
            add_clause({~cnt, mk_literal(m_util_a.mk_ge(e, zero))});
            // tightest_prefix(s, x);
        } else {
            expr_ref len_t(m_util_s.str.mk_length(t), m);
            literal offset_ge_len = mk_literal(m_util_a.mk_ge(mk_sub(offset, len_t), zero));
            literal offset_le_len = mk_literal(m_util_a.mk_le(mk_sub(offset, len_t), zero));
            literal i_eq_offset = mk_eq(e, offset, false);
            add_clause({~offset_ge_len, s_eq_empty, i_eq_m1});
            add_clause({offset_le_len, i_eq_m1});
            add_clause({~offset_ge_len, ~offset_le_len, ~s_eq_empty, i_eq_offset});

            expr_ref x = mk_skolem(symbol("m_indexof_left"), t, s, offset);
            expr_ref y = mk_skolem(symbol("m_indexof_right"), t, s, offset);
            expr_ref indexof0(m_util_s.str.mk_index(y, s, zero), m);
            expr_ref offset_p_indexof0(m_util_a.mk_add(offset, indexof0), m);
            literal offset_ge_0 = mk_literal(m_util_a.mk_ge(offset, zero));

            add_clause(
                    {~offset_ge_0, offset_ge_len, mk_eq(t, m_util_s.str.mk_concat(x, y), false)});
            add_clause(
                    {~offset_ge_0, offset_ge_len, mk_eq(m_util_s.str.mk_length(x), offset, false)});
            add_clause({~offset_ge_0, offset_ge_len, ~mk_eq(indexof0, minus_one, false), i_eq_m1});
            add_clause({~offset_ge_0, offset_ge_len, ~mk_literal(m_util_a.mk_ge(indexof0, zero)),
                        mk_eq(offset_p_indexof0, e, false)});

            // offset < 0 => -1 = i
            add_clause({offset_ge_0, i_eq_m1});
        }
    }

    // e = prefix(x, y), check if x is a prefix of y
    void theory_str::handle_prefix(expr *e) {
        ast_manager& m = get_manager();
        expr *x = nullptr, *y = nullptr;
        VERIFY(m_util_s.str.is_prefix(e, x, y));

        expr_ref s = mk_skolem(symbol("m_prefix_right"), x, y);
        expr_ref xs(m_util_s.str.mk_concat(x, s), m);

        add_clause({mk_eq(y, xs, false)});
    }

    // e = suffix(x, y), check if x is a suffix of y
    void theory_str::handle_suffix(expr *e) {
        ast_manager& m = get_manager();
        expr *x = nullptr, *y = nullptr;
        VERIFY(m_util_s.str.is_suffix(e, x, y));

        expr_ref p = mk_skolem(symbol("m_suffix_left"), x, y);
        expr_ref px(m_util_s.str.mk_concat(p, x), m);
<<<<<<< HEAD

        add_clause({mk_eq(y, px, false)});
    }

    // e = contains(x, y)
    void theory_str::handle_contains(expr *e) {
        ast_manager& m = get_manager();
        expr *x = nullptr, *y = nullptr;
        VERIFY(m_util_s.str.is_contains(e, x, y));

=======

        add_clause({mk_eq(y, px, false)});
    }

    // e = contains(x, y)
    void theory_str::handle_contains(expr *e) {
        ast_manager& m = get_manager();
        expr *x = nullptr, *y = nullptr;
        VERIFY(m_util_s.str.is_contains(e, x, y));

>>>>>>> b7d41a66
        expr_ref p = mk_skolem(symbol("m_contains_left"), x, y);
        expr_ref s = mk_skolem(symbol("m_contains_right"), x, y);
        expr_ref pys(m_util_s.str.mk_concat(m_util_s.str.mk_concat(p, y), s), m);

        add_clause({mk_eq(x, pys, false)});
    }

    void theory_str::handle_in_re(expr *const e, const bool is_true) {
        expr *s = nullptr, *re = nullptr;
        VERIFY(m_util_s.str.is_in_re(e, s, re));
        ast_manager& m = get_manager();

        expr_ref tmp{e, m};
        m_rewrite(tmp);
        if ((m.is_false(tmp) && is_true) || (m.is_true(tmp) && !is_true)) {
            literal_vector lv;
            lv.push_back(is_true ? mk_literal(e) : ~mk_literal(e));
            set_conflict(lv);
            return;
        }
        expr_ref r{re, m};
        context& ctx = get_context();
        literal l = ctx.get_literal(e);
        if (!is_true) {
            r = m_util_s.re.mk_complement(re);
            l.neg();
        }
        m_membership_todo.push_back({{s, m}, r});
    }

    void theory_str::set_conflict(const literal_vector& lv) {
        context& ctx = get_context();
        const auto& js = ext_theory_conflict_justification{
                get_id(), ctx.get_region(), lv.size(), lv.c_ptr(), 0, nullptr, 0, nullptr};
        ctx.set_conflict(ctx.mk_justification(js));
        STRACE("str", ctx.display_literals_verbose(tout << "[Conflict]\n", lv) << '\n';);
    }

    void theory_str::block_curr_assignment() {
        ast_manager& m = get_manager();
        expr *refinement = nullptr;
        STRACE("str", tout << "[Refinement]\nformulas:\n";);
        for (const auto& we : m_word_eq_todo) {
            expr *const e = m.mk_not(mk_eq_atom(we.first, we.second));
            refinement = refinement == nullptr ? e : m.mk_or(refinement, e);
            STRACE("str", tout << we.first << " = " << we.second << '\n';);
        }
        for (const auto& wi : m_word_diseq_todo) {
            expr *const e = mk_eq_atom(wi.first, wi.second);
            refinement = refinement == nullptr ? e : m.mk_or(refinement, e);
            STRACE("str", tout << wi.first << " != " << wi.second << '\n';);
        }
        if (refinement != nullptr) {
            add_axiom(refinement);
        }
    }

    void theory_str::set_conflict(const literal_vector& lv) {
        context& ctx = get_context();
        const auto& js = ext_theory_conflict_justification{
                get_id(), ctx.get_region(), lv.size(), lv.c_ptr(), 0, nullptr, 0, nullptr};
        ctx.set_conflict(ctx.mk_justification(js));
        STRACE("str", ctx.display_literals_verbose(tout << "[Conflict]\n", lv) << '\n';);
    }

    void theory_str::block_curr_assignment() {
        ast_manager& m = get_manager();
        expr *refinement = nullptr;
        STRACE("str", tout << "[Refinement]\nformulas:\n";);
        for (const auto& we : m_word_eq_todo) {
            expr *const e = m.mk_not(mk_eq_atom(we.first, we.second));
            refinement = refinement == nullptr ? e : m.mk_or(refinement, e);
            STRACE("str", tout << we.first << " = " << we.second << '\n';);
        }
        for (const auto& wi : m_word_diseq_todo) {
            expr *const e = mk_eq_atom(wi.first, wi.second);
            refinement = refinement == nullptr ? e : m.mk_or(refinement, e);
            STRACE("str", tout << wi.first << " != " << wi.second << '\n';);
        }
        if (refinement != nullptr) {
            add_axiom(refinement);
        }
    }

    void theory_str::dump_assignments() const {
        STRACE("str", \
                ast_manager& m = get_manager();
                context& ctx = get_context();
                tout << "dump all assignments:\n";
                expr_ref_vector assignments{m};
                ctx.get_assignments(assignments);
                for (expr *const e : assignments) {
                    tout << mk_pp(e, m) << (ctx.is_relevant(e) ? "\n" : " (not relevant)\n");
                }
        );
    }

}<|MERGE_RESOLUTION|>--- conflicted
+++ resolved
@@ -354,19 +354,22 @@
             return reachable_states_imp(st);
         }
 
-        using zaut_symbol_t = zaut::symbol_expr::expr_t;
-
-        zaut_symbol_t zaut::symbol_expr::mk_true() {
+        zaut::symbol_boolean_algebra::symbol_boolean_algebra(ast_manager& m, expr_solver& s)
+                : m_ast_man{m}, m_solver{s} {}
+
+        using zaut_sym_t = zaut::symbol_boolean_algebra::expr;
+
+        zaut_sym_t zaut::symbol_boolean_algebra::mk_true() {
             expr_ref e{m_ast_man.mk_true(), m_ast_man};
             return sym_expr::mk_pred(e, m_ast_man.mk_bool_sort());
         }
 
-        zaut_symbol_t zaut::symbol_expr::mk_false() {
+        zaut_sym_t zaut::symbol_boolean_algebra::mk_false() {
             expr_ref e{m_ast_man.mk_false(), m_ast_man};
             return sym_expr::mk_pred(e, m_ast_man.mk_bool_sort());
         }
 
-        zaut_symbol_t zaut::symbol_expr::mk_and(zaut_symbol_t e1, zaut_symbol_t e2) {
+        zaut_sym_t zaut::symbol_boolean_algebra::mk_and(zaut_sym_t e1, zaut_sym_t e2) {
             if (e1->is_char() && e2->is_char()) {
                 if (e1->get_char() == e2->get_char()) return e1;
                 if (m_ast_man.are_distinct(e1->get_char(), e2->get_char())) {
@@ -389,14 +392,14 @@
             return sym_expr::mk_pred(e, e1->get_sort());
         }
 
-        zaut_symbol_t zaut::symbol_expr::mk_and(unsigned size, const zaut_symbol_t *es) {
+        zaut_sym_t zaut::symbol_boolean_algebra::mk_and(unsigned size, const zaut_sym_t *es) {
             switch (size) {
                 case 0:
                     return mk_true();
                 case 1:
                     return es[0];
                 default: {
-                    zaut_symbol_t e = es[0];
+                    zaut_sym_t e = es[0];
                     for (unsigned i = 1; i < size; ++i) {
                         e = mk_and(e, es[i]);
                     }
@@ -405,7 +408,7 @@
             }
         }
 
-        zaut_symbol_t zaut::symbol_expr::mk_or(zaut_symbol_t e1, zaut_symbol_t e2) {
+        zaut_sym_t zaut::symbol_boolean_algebra::mk_or(zaut_sym_t e1, zaut_sym_t e2) {
             if (e1->is_char() && e2->is_char() && e1->get_char() == e2->get_char()) return e1;
             if (e1 == e2) return e1;
             var_ref v(m_ast_man.mk_var(0, e1->get_sort()), m_ast_man);
@@ -418,14 +421,14 @@
             return sym_expr::mk_pred(e, e1->get_sort());
         }
 
-        zaut_symbol_t zaut::symbol_expr::mk_or(unsigned size, const zaut_symbol_t *es) {
+        zaut_sym_t zaut::symbol_boolean_algebra::mk_or(unsigned size, const zaut_sym_t *es) {
             switch (size) {
                 case 0:
                     return mk_false();
                 case 1:
                     return es[0];
                 default: {
-                    zaut_symbol_t e = es[0];
+                    zaut_sym_t e = es[0];
                     for (unsigned i = 1; i < size; ++i) {
                         e = mk_or(e, es[i]);
                     }
@@ -434,13 +437,13 @@
             }
         }
 
-        zaut_symbol_t zaut::symbol_expr::mk_not(zaut_symbol_t e) {
+        zaut_sym_t zaut::symbol_boolean_algebra::mk_not(zaut_sym_t e) {
             var_ref v{m_ast_man.mk_var(0, e->get_sort()), m_ast_man};
             expr_ref fml{m_ast_man.mk_not(e->accept(v)), m_ast_man};
             return sym_expr::mk_pred(fml, e->get_sort());
         }
 
-        lbool zaut::symbol_expr::is_sat(zaut_symbol_t e) {
+        lbool zaut::symbol_boolean_algebra::is_sat(zaut_sym_t e) {
             if (e->is_char()) return l_true;
             if (e->is_range()) {
                 // TODO: check lower is below upper
@@ -452,7 +455,7 @@
             return m_solver.check_sat(fml);
         }
 
-        lbool zaut::symbol_expr_solver::check_sat(expr *const e) {
+        lbool zaut::symbol_solver::check_sat(expr *const e) {
             m_kernel.push();
             m_kernel.assert_expr(e);
             lbool r = m_kernel.check();
@@ -460,6 +463,12 @@
             return r;
         }
 
+        zaut::zaut(internal *a, symbol_manager& s, symbol_boolean_algebra& ba, handler& h)
+                : m_imp{a}, m_sym_man{s}, m_sym_ba{ba}, m_handler{h} {
+            symbol_boolean_algebra::displayer d{}; // TODO: for temporary testing
+            a->display(std::cout, d);
+        }
+
         bool zaut::contains(automaton::sptr other) {
             zaut *const o = static_cast<zaut *>(other.get()); // only have zaut implementation
             return m_handler.mk_product(*o->m_imp, *m_handler.mk_complement(*m_imp))->is_empty();
@@ -483,48 +492,48 @@
 
         //WIP
         std::list<zaut::ptr_pair> zaut::split() {
-            std::set<unsigned> states = reachable_states(m_imp->init());
+            std::set<state> states = reachable_states(m_imp->init());
             unsigned_vector fin = m_imp->final_states();
             std::list<zaut::ptr_pair> ret;
-            moves_t mvs; //assume that set of states consists of consecutive numbers (from 0).
+            moves mvs; //assume that set of states consists of consecutive numbers (from 0).
 
             for (auto st : states) {
                 mvs.append(m_imp->get_moves_from(st));
             }
 
             for (auto middle : states) {
-                internal_t* cl1 = m_imp->clone();
-                internal_t* cl2 = alloc(internal_t, m_sym_man, middle, m_imp->final_states(), mvs);
-                for(auto fin : fin) {
-                    cl1->remove_from_final_states(fin);
+                internal *cl1 = m_imp->clone();
+                internal *cl2 = alloc(internal, m_sym_man, middle, m_imp->final_states(), mvs);
+                for (auto f : fin) {
+                    cl1->remove_from_final_states(f);
                 }
                 cl1->add_to_final_states(middle);
                 ptr ptr1 = mk_ptr(cl1);
                 ptr ptr2 = mk_ptr(cl2);
-                ret.push_back(std::make_pair(ptr1->minimize(), ptr2->minimize()));
+                ret.emplace_back(std::make_pair(ptr1->minimize(), ptr2->minimize()));
             }
             return ret;
         }
 
-        //WIP
-        std::set<unsigned> zaut::reachable_states(unsigned st) const {
-            std::vector<unsigned> todo;
-            zaut::moves_t mvs;
-            std::set<unsigned> ret({st});
+        // WIP
+        std::set<zaut::state> zaut::reachable_states(state st) const {
+            std::vector<state> todo;
+            moves mvs;
+            std::set<state> ret({st});
             unsigned act;
 
             todo.push_back(st);
-            while(!todo.empty()) {
+            while (!todo.empty()) {
                 act = todo.back();
                 todo.pop_back();
-                m_imp->get_moves_from(act, mvs, false); //assume that we have automaton without eps transitions
+                m_imp->get_moves_from(act, mvs, false);
+                // assume that we have automaton without eps transitions
                 for (unsigned i = 0; i < mvs.size(); i++) {
-                    ref_t con(mvs[i].t(), m_sym_man);
-                    lbool is_sat = m_sym_boolean_algebra.is_sat(con);
+                    symbol_ref con(mvs[i].t(), m_sym_man);
+                    lbool is_sat = m_sym_ba.is_sat(con);
                     if (is_sat == l_undef || is_sat == l_false)
                         continue;
-                    if (ret.find(mvs[i].dst()) != ret.end())
-                    {
+                    if (ret.find(mvs[i].dst()) != ret.end()) {
                         ret.emplace(mvs[i].dst());
                         todo.push_back(mvs[i].dst());
                     }
@@ -537,8 +546,8 @@
             return contains(other) && other->contains(mk_ptr(m_imp));
         }
 
-        zaut::ptr zaut::mk_ptr(zaut::internal_t *a) const {
-            return ptr{new zaut{m_handler, a, m_sym_man, m_sym_boolean_algebra}};
+        zaut::ptr zaut::mk_ptr(zaut::internal *a) const {
+            return ptr{new zaut{a, m_sym_man, m_sym_ba, m_handler}};
         }
 
         bool zaut::contains_imp(automaton::sptr other) {
@@ -569,26 +578,20 @@
             return result;
         }
 
-<<<<<<< HEAD
         zaut_adaptor::zaut_adaptor(ast_manager& m, context& ctx) : m_aut_make{m} {
-            m_sym_solver = alloc(zaut::symbol_expr_solver, m, ctx.get_fparams());
-            m_sym_boolean_algebra = alloc(zaut::symbol_expr, m, *m_sym_solver);
-            m_aut_man = alloc(zaut::handler, m_sym_man, *m_sym_boolean_algebra);
+            m_sym_solver = alloc(zaut::symbol_solver, m, ctx.get_fparams());
+            m_sym_ba = alloc(zaut::symbol_boolean_algebra, m, *m_sym_solver);
+            m_aut_man = alloc(zaut::handler, m_sym_man, *m_sym_ba);
         }
 
         zaut_adaptor::~zaut_adaptor() {
             dealloc(m_aut_man);
-            dealloc(m_sym_boolean_algebra);
-        }
-=======
+            dealloc(m_sym_ba);
+        }
+
         std::set<unsigned> zaut::reachable_states_imp(unsigned st) const {
             return reachable_states(st);
         }
-
-        zaut_adaptor::zaut_adaptor(ast_manager& m, context& ctx)
-                : m_sym_solver{m, ctx.get_fparams()}, m_sym_boolean_algebra{m, m_sym_solver},
-                  m_aut_make{m}, m_aut_man{m_sym_man, m_sym_boolean_algebra} {}
->>>>>>> b7d41a66
 
         automaton::sptr zaut_adaptor::mk_from_re_expr(expr *re) {
             if (m_re_aut_cache.find(re) != m_re_aut_cache.end()) {
@@ -597,12 +600,8 @@
             if (!m_aut_make.has_solver()) {
                 m_aut_make.set_solver(m_sym_solver);
             }
-<<<<<<< HEAD
-            auto&& pair = std::make_pair(re, std::make_shared<zaut>(*m_aut_man, m_aut_make(re)));
-=======
-            zaut a{m_aut_man, m_aut_make(re), m_sym_man, m_sym_boolean_algebra};
-            auto&& pair = std::make_pair(re, a.minimize());
->>>>>>> b7d41a66
+            auto&& aut = std::make_shared<zaut>(m_aut_make(re), m_sym_man, *m_sym_ba, *m_aut_man);
+            auto&& pair = std::make_pair(re, std::move(aut));
             return m_re_aut_cache.emplace(std::move(pair)).first->second;
         }
 
@@ -1199,15 +1198,9 @@
 
 
     void theory_str::assign_eh(bool_var v, const bool is_true) {
-<<<<<<< HEAD
         ast_manager& m = get_manager();
         STRACE("str", tout << "assign: bool_var #" << v << " is " << is_true << ", "
                            << mk_pp(get_context().bool_var2expr(v), m) << '\n';);
-=======
-        STRACE("str", tout << "assign: v" << v << " #" << get_context().bool_var2expr(v)->get_id()
-                           << " is_true: " << is_true << '\n';);
-        ast_manager& m = get_manager();
->>>>>>> b7d41a66
         context& ctx = get_context();
         expr *e = ctx.bool_var2expr(v);
         expr *e1 = nullptr, *e2 = nullptr;
@@ -1216,42 +1209,24 @@
             if (is_true) {
                 handle_prefix(e);
             } else {
-<<<<<<< HEAD
                 TRACE("str", tout << "TODO: not prefix\n";);
-=======
-                TRACE("str", tout << "TODO: not (" << mk_pp(e, m) << ")\n";);
->>>>>>> b7d41a66
             }
         } else if (m_util_s.str.is_suffix(e, e1, e2)) {
             if (is_true) {
                 handle_suffix(e);
             } else {
-<<<<<<< HEAD
                 TRACE("str", tout << "TODO: not suffix\n";);
-=======
-                TRACE("str", tout << "TODO: not (" << mk_pp(e, m) << ")\n";);
->>>>>>> b7d41a66
             }
         } else if (m_util_s.str.is_contains(e, e1, e2)) {
             if (is_true) {
                 handle_contains(e);
             } else {
-<<<<<<< HEAD
                 TRACE("str", tout << "TODO: not contains\n";);
             }
         } else if (m_util_s.str.is_in_re(e)) {
             handle_in_re(e, is_true);
         } else {
             TRACE("str", tout << "unhandled literal " << mk_pp(e, m) << "\n";);
-=======
-                TRACE("str", tout << "TODO: not (" << mk_pp(e, m) << ")\n";);
-            }
-        } else if (m_util_s.str.is_in_re(e)) {
-            STRACE("str", tout << (is_true ? "" : "not ") << mk_pp(e, m) << "\n";);
-            handle_in_re(e, is_true);
-        } else {
-            TRACE("str", tout << "unhandled literal" << mk_pp(e, m) << "\n";);
->>>>>>> b7d41a66
             UNREACHABLE();
         }
     }
@@ -1261,11 +1236,7 @@
         const expr_ref l{get_enode(x)->get_owner(), m};
         const expr_ref r{get_enode(y)->get_owner(), m};
         m_word_eq_todo.push_back({l, r});
-<<<<<<< HEAD
         STRACE("str", tout << "new_eq: " << l << " = " << r << '\n';);
-=======
-        STRACE("str", tout << "new eq: " << l << " = " << r << '\n';);
->>>>>>> b7d41a66
     }
 
     void theory_str::new_diseq_eh(theory_var x, theory_var y) {
@@ -1273,11 +1244,7 @@
         const expr_ref l{get_enode(x)->get_owner(), m};
         const expr_ref r{get_enode(y)->get_owner(), m};
         m_word_diseq_todo.push_back({l, r});
-<<<<<<< HEAD
         STRACE("str", tout << "new_diseq: " << l << " != " << r << '\n';);
-=======
-        STRACE("str", tout << "new diseq: " << l << " != " << r << '\n';);
->>>>>>> b7d41a66
     }
 
     bool theory_str::can_propagate() {
@@ -1360,7 +1327,6 @@
         return m_util_s.str.is_string_term(e);
     }
 
-<<<<<<< HEAD
     bool theory_str::is_regex_sort(expr *const e) const {
         return m_util_s.is_re(e);
     }
@@ -1384,8 +1350,6 @@
         return expr_ref(m_util_s.mk_skolem(name, len, es, range), m);
     }
 
-=======
->>>>>>> b7d41a66
     literal theory_str::mk_literal(expr *const e) {
         ast_manager& m = get_manager();
         context& ctx = get_context();
@@ -1399,7 +1363,6 @@
         return ctx.get_literal(ex);
     }
 
-<<<<<<< HEAD
     bool_var theory_str::mk_bool_var(expr *const e) {
         ast_manager& m = get_manager();
         STRACE("str", tout << "mk_bool_var: " << mk_pp(e, m) << '\n';);
@@ -1412,25 +1375,6 @@
         ctx.set_var_theory(bv, get_id());
         ctx.set_enode_flag(bv, true);
         return bv;
-=======
-    expr_ref theory_str::mk_sub(expr *a, expr *b) {
-        ast_manager& m = get_manager();
-        expr_ref result(m_util_a.mk_sub(a, b), m);
-        m_rewrite(result);
-        return result;
-    }
-
-    expr_ref
-    theory_str::mk_skolem(symbol const& name, expr *e1, expr *e2, expr *e3, expr *e4, sort *range) {
-        ast_manager& m = get_manager();
-        expr *es[4] = {e1, e2, e3, e4};
-        unsigned len = e4 ? 4 : (e3 ? 3 : (e2 ? 2 : 1));
-
-        if (!range) {
-            range = m.get_sort(e1);
-        }
-        return expr_ref(m_util_s.mk_skolem(name, len, es, range), m);
->>>>>>> b7d41a66
     }
 
     str::language theory_str::mk_language(expr *const e) {
@@ -1460,11 +1404,7 @@
         return word_term::from_variable({ss.str().data()});
     }
 
-<<<<<<< HEAD
     str::state theory_str::mk_state_from_todo() {
-=======
-    str::state theory_str::mk_state_from_todo() const {
->>>>>>> b7d41a66
         str::state result;
         STRACE("str", tout << "[Build State]\nword equation todo:\n";);
         STRACE("str", if (m_word_eq_todo.empty()) tout << "--\n";);
@@ -1580,13 +1520,8 @@
         expr_ref le(m_util_s.str.mk_length(e), m);
         expr_ref ls_minus_i_l(mk_sub(mk_sub(ls, i), l), m);
         expr_ref y(mk_skolem(symbol("m_substr_right"), s, ls_minus_i_l), m);
-<<<<<<< HEAD
         expr_ref xe(m_util_s.str.mk_concat(x, e), m);
         expr_ref xey(m_util_s.str.mk_concat(x, e, y), m);
-=======
-        expr_ref xe(m_util_s.str.mk_concat(x, e),m);
-        expr_ref xey(m_util_s.str.mk_concat(x, e, y),m);
->>>>>>> b7d41a66
         expr_ref zero(m_util_a.mk_int(0), m);
 
         literal i_ge_0 = mk_literal(m_util_a.mk_ge(i, zero));
@@ -1605,29 +1540,6 @@
         add_clause({~ls_le_0, mk_eq(le, zero, false)});
     }
 
-<<<<<<< HEAD
-=======
-    /*
-      Note: the main difference to the encoding in theory_seq: when j < 0, it is treated as zero
-      in this encoding. (This is the behavior of the Java string indexof method)
-
-      let i = Index(t, s, j):
-      // index of s in t starting at j.
-
-      !contains(t, s) --> i = -1
-
-      case j <= 0:
-        case |s| = 0: i = 0, which is encoded as |s|!= 0 \/ i = 0
-        case |s| > 0 /\ contains(t, s) --> (t = xsy /\ i = len(x) /\ tightest_prefix(x, s))
-        case |s| > 0 /\ !contains(t, s): already coverered by !contains(t, s) --> i = -1
-
-      case j > 0:
-        case |s| = 0: i = ite(j>|t|, |t|, j), which equals (i=|t| \/ j>=|t|) /\ (i=j \/ j< |t|)
-        case |s| > 0 /\ j >= |t|: i = -1
-        case |s| > 0 /\ j < |t|: t = xy /\ |x| = j /\ (indexof(y,s,0) = -1 --> i = -1)
-                     /\ (indexof(y,s,0) >= 0 --> i = indexof(y,s,0) + j)
-    */
->>>>>>> b7d41a66
     void theory_str::handle_index_of(expr *e) {
         ast_manager& m = get_manager();
         expr *s = nullptr, *t = nullptr, *offset = nullptr;
@@ -1642,8 +1554,8 @@
         literal cnt = mk_literal(m_util_s.str.mk_contains(t, s));
         literal i_eq_m1 = mk_eq(e, minus_one, false);
         literal i_eq_0 = mk_eq(e, zero, false);
-        literal s_eq_empty = mk_eq(s, emp, false);;
-        literal t_eq_empty = mk_eq(t, emp, false);;
+        literal s_eq_empty = mk_eq(s, emp, false);
+        literal t_eq_empty = mk_eq(t, emp, false);
 
         add_clause({cnt, i_eq_m1});
         add_clause({~t_eq_empty, s_eq_empty, i_eq_m1});
@@ -1706,7 +1618,6 @@
 
         expr_ref p = mk_skolem(symbol("m_suffix_left"), x, y);
         expr_ref px(m_util_s.str.mk_concat(p, x), m);
-<<<<<<< HEAD
 
         add_clause({mk_eq(y, px, false)});
     }
@@ -1717,18 +1628,6 @@
         expr *x = nullptr, *y = nullptr;
         VERIFY(m_util_s.str.is_contains(e, x, y));
 
-=======
-
-        add_clause({mk_eq(y, px, false)});
-    }
-
-    // e = contains(x, y)
-    void theory_str::handle_contains(expr *e) {
-        ast_manager& m = get_manager();
-        expr *x = nullptr, *y = nullptr;
-        VERIFY(m_util_s.str.is_contains(e, x, y));
-
->>>>>>> b7d41a66
         expr_ref p = mk_skolem(symbol("m_contains_left"), x, y);
         expr_ref s = mk_skolem(symbol("m_contains_right"), x, y);
         expr_ref pys(m_util_s.str.mk_concat(m_util_s.str.mk_concat(p, y), s), m);
@@ -1757,33 +1656,6 @@
             l.neg();
         }
         m_membership_todo.push_back({{s, m}, r});
-    }
-
-    void theory_str::set_conflict(const literal_vector& lv) {
-        context& ctx = get_context();
-        const auto& js = ext_theory_conflict_justification{
-                get_id(), ctx.get_region(), lv.size(), lv.c_ptr(), 0, nullptr, 0, nullptr};
-        ctx.set_conflict(ctx.mk_justification(js));
-        STRACE("str", ctx.display_literals_verbose(tout << "[Conflict]\n", lv) << '\n';);
-    }
-
-    void theory_str::block_curr_assignment() {
-        ast_manager& m = get_manager();
-        expr *refinement = nullptr;
-        STRACE("str", tout << "[Refinement]\nformulas:\n";);
-        for (const auto& we : m_word_eq_todo) {
-            expr *const e = m.mk_not(mk_eq_atom(we.first, we.second));
-            refinement = refinement == nullptr ? e : m.mk_or(refinement, e);
-            STRACE("str", tout << we.first << " = " << we.second << '\n';);
-        }
-        for (const auto& wi : m_word_diseq_todo) {
-            expr *const e = mk_eq_atom(wi.first, wi.second);
-            refinement = refinement == nullptr ? e : m.mk_or(refinement, e);
-            STRACE("str", tout << wi.first << " != " << wi.second << '\n';);
-        }
-        if (refinement != nullptr) {
-            add_axiom(refinement);
-        }
     }
 
     void theory_str::set_conflict(const literal_vector& lv) {

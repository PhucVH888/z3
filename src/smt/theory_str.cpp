#include <algorithm>
#include <sstream>
#include "ast/ast_pp.h"
#include "ast/rewriter/bool_rewriter.h"
#include "smt/theory_str.h"
#include "smt/smt_context.h"
#include "smt/smt_model_generator.h"

#include "math/automata/symbolic_automata_def.h"

template<typename TO, typename FROM>
std::unique_ptr<TO> static_unique_pointer_cast(std::unique_ptr<FROM>&& old) {
    return std::unique_ptr<TO>{static_cast<TO*>(old.release())};
}
template<typename TO, typename FROM>
std::shared_ptr<TO> static_shared_pointer_cast (std::unique_ptr<FROM>&& old){
    return std::shared_ptr<TO>{static_cast<TO*>(old.release())};
}

namespace smt {

    namespace str {

        using namespace std::placeholders;

        std::size_t element::hash::operator()(const element& e) const {
            using enum_t = std::underlying_type<t>::type;
            static const auto string_hash{std::hash<std::string>{}};
            static const auto enum_t_hash{std::hash<enum_t>{}};
            const auto n = static_cast<enum_t>(e.type());
            return string_hash(e.value().encode()) ^ enum_t_hash(n);
        }

        const element& element::null() {
            static const element e{element::t::NONE, ""};
            return e;
        }

        bool element::operator==(const element& other) const {
            return other.m_type == m_type && other.m_value == m_value;
        }

        bool element::operator<(const element& other) const {
            if (m_type < other.m_type) return true;
            if (m_type > other.m_type) return false;
            return m_value < other.m_value;
        }

        std::ostream& operator<<(std::ostream& os, const element& s) {
            os << s.value();
            return os;
        }

        std::size_t word_term::hash::operator()(const word_term& w) const {
            static const auto element_hash{element::hash{}};
            std::size_t result{37633};
            for (const auto& e : w.m_elements) {
                result += element_hash(e);
            }
            return result;
        }

        const word_term& word_term::null() {
            static const word_term w{element::null()};
            return w;
        }

        word_term word_term::from_string(const zstring& str) {
            word_term result;
            for (std::size_t i = 0; i < str.length(); i++) {
                result.m_elements.push_back({element::t::CONST, {str[i]}});
            }
            return result;
        }

        word_term word_term::from_variable(const zstring& name) {
            return {{element::t::VAR, name}};
        }

        bool word_term::prefix_const_mismatched(const word_term& w1, const word_term& w2) {
            if (w1.empty() || w2.empty()) return false;

            auto it1 = w1.m_elements.begin();
            auto it2 = w2.m_elements.begin();
            while (*it1 == *it2) {
                if (++it1 == w1.m_elements.end() || ++it2 == w2.m_elements.end()) return false;
            }
            return it1->typed(element::t::CONST) && it2->typed(element::t::CONST) &&
                   it1->value() != it2->value();
        }

        bool word_term::suffix_const_mismatched(const word_term& w1, const word_term& w2) {
            if (w1.empty() || w2.empty()) return false;

            auto it1 = w1.m_elements.end();
            auto it2 = w2.m_elements.end();
            while (*it1 == *it2) {
                if (--it1 == w1.m_elements.begin() || --it2 == w2.m_elements.begin()) return false;
            }
            return it1->typed(element::t::CONST) && it2->typed(element::t::CONST) &&
                   it1->value() != it2->value();
        }

        bool word_term::unequalable_no_empty_var(const word_term& w1, const word_term& w2) {
            return (!w1.has_variable() && w1.length() < w2.length()) ||
                   (!w2.has_variable() && w2.length() < w1.length()) ||
                   prefix_const_mismatched(w1, w2) || suffix_const_mismatched(w1, w2);
        }

        bool word_term::unequalable(const word_term& w1, const word_term& w2) {
            return (!w1.has_variable() && w1.constant_num() < w2.constant_num()) ||
                   (!w2.has_variable() && w2.constant_num() < w1.constant_num()) ||
                   prefix_const_mismatched(w1, w2) || suffix_const_mismatched(w1, w2);
        }

        word_term::word_term(std::initializer_list<element> list) {
            m_elements.insert(m_elements.begin(), list.begin(), list.end());
        }

        std::size_t word_term::constant_num() const {
            static const auto& is_const = std::bind(&element::typed, _1, element::t::CONST);
            return (std::size_t) std::count_if(m_elements.begin(), m_elements.end(), is_const);
        }

        std::set<element> word_term::variables() const {
            std::set<element> result;
            for (const auto& e : m_elements) {
                if (e.typed(element::t::VAR)) {
                    result.insert(e);
                }
            }
            return result;
        }

        const element& word_term::head() const {
            return m_elements.empty() ? element::null() : m_elements.front();
        }

        bool word_term::has_constant() const {
            static const auto& is_const = std::bind(&element::typed, _1, element::t::CONST);
            return std::any_of(m_elements.begin(), m_elements.end(), is_const);
        }

        bool word_term::has_variable() const {
            static const auto& is_var = std::bind(&element::typed, _1, element::t::VAR);
            return std::any_of(m_elements.begin(), m_elements.end(), is_var);
        }

        bool word_term::check_head(const element::t& t) const {
            const element& h = head();
            return h && h.typed(t);
        }

        void word_term::remove_head() {
            SASSERT(!m_elements.empty());

            m_elements.pop_front();
        }

        void word_term::concat(const word_term& other) {
            m_elements.insert(m_elements.end(), other.m_elements.begin(), other.m_elements.end());
        }

        void word_term::replace(const element& tgt, const word_term& subst) {
            auto fit = std::find(m_elements.begin(), m_elements.end(), tgt);
            while (fit != m_elements.end()) {
                m_elements.insert(fit, subst.m_elements.begin(), subst.m_elements.end());
                m_elements.erase(fit++);
                fit = std::find(fit, m_elements.end(), tgt);
            }
        }

        bool word_term::operator==(const word_term& other) const {
            const auto begin = m_elements.begin();
            const auto end = m_elements.end();
            const auto other_begin = other.m_elements.begin();
            return m_elements.size() == other.m_elements.size() &&
                   std::mismatch(begin, end, other_begin).first == end; // no mismatch
        }

        bool word_term::operator<(const word_term& other) const {
            if (m_elements.size() < other.m_elements.size()) return true;
            if (m_elements.size() > other.m_elements.size()) return false;
            // when having same length, do lexicographical compare
            return m_elements < other.m_elements;
        }

        std::ostream& operator<<(std::ostream& os, const word_term& w) {
            if (w.empty()) {
                return os << "\"\"" << std::flush;
            }

            bool in_consts = false;
            const element& head = w.m_elements.front();
            if (head.typed(element::t::CONST)) {
                in_consts = true;
                os << '"' << head;
            } else os << head;
            for (auto it = ++(w.m_elements.begin()); it != w.m_elements.end(); it++) {
                if (it->typed(element::t::CONST)) {
                    if (!in_consts) {
                        in_consts = true;
                        os << " \"" << *it;
                    } else os << *it;
                } else {
                    if (in_consts) {
                        in_consts = false;
                        os << "\" " << *it;
                    } else os << ' ' << *it;
                }
            }
            if (in_consts) os << '"';
            return os << std::flush;
        }

        std::size_t word_equation::hash::operator()(const word_equation& we) const {
            static const auto word_term_hash{word_term::hash{}};
            return word_term_hash(we.m_lhs) + word_term_hash(we.m_rhs);
        }

        const word_equation& word_equation::null() {
            static const word_equation we{word_term::null(), word_term::null()};
            return we;
        }

        word_equation::word_equation(const word_term& lhs, const word_term& rhs) {
            if (lhs < rhs) {
                m_lhs = lhs;
                m_rhs = rhs;
            } else {
                m_lhs = rhs;
                m_rhs = lhs;
            }
        }

        std::set<element> word_equation::variables() const {
            std::set<element> result;
            for (const auto& v : m_lhs.variables()) {
                result.insert(v);
            }
            for (const auto& v : m_rhs.variables()) {
                result.insert(v);
            }
            return result;
        }

        const element& word_equation::definition_var() const {
            if (m_lhs.length() == 1 && m_lhs.check_head(element::t::VAR)) {
                return m_lhs.head();
            }
            if (m_rhs.length() == 1 && m_rhs.check_head(element::t::VAR)) {
                return m_rhs.head();
            }
            return element::null();
        }

        const word_term& word_equation::definition_body() const {
            if (m_lhs.length() == 1 && m_lhs.check_head(element::t::VAR)) {
                return m_rhs;
            }
            if (m_rhs.length() == 1 && m_rhs.check_head(element::t::VAR)) {
                SASSERT(m_lhs.length() <= 1);
                return m_lhs;
            }
            return word_term::null();
        }

        bool word_equation::unsolvable(const bool allow_empty_var) const {
            return allow_empty_var ? word_term::unequalable(m_lhs, m_rhs)
                                   : word_term::unequalable_no_empty_var(m_lhs, m_rhs);
        }

        bool word_equation::in_definition_form() const {
            return (bool) definition_var();
        }

        bool word_equation::check_heads(const element::t& lht, const element::t& rht) const {
            return m_lhs.check_head(lht) && m_rhs.check_head(rht);
        }

        word_equation word_equation::trim_prefix() const {
            word_equation result{*this};
            word_term& lhs = result.m_lhs;
            word_term& rhs = result.m_rhs;
            while (!lhs.empty() && !rhs.empty() && lhs.head() == rhs.head()) {
                lhs.remove_head();
                rhs.remove_head();
            }
            return result;
        }

        word_equation word_equation::replace(const element& tgt, const word_term& subst) const {
            word_equation result{*this};
            result.m_lhs.replace(tgt, subst);
            result.m_rhs.replace(tgt, subst);
            result.sort();
            return result;
        }

        word_equation word_equation::remove(const element& tgt) const {
            return replace(tgt, {});
        }

        word_equation word_equation::remove_all(const std::set<element>& tgt) const {
            word_equation result{*this};
            for (const auto& e : tgt) {
                result.m_lhs.replace(e, {});
                result.m_rhs.replace(e, {});
            }
            result.sort();
            return result;
        }

        bool word_equation::operator==(const word_equation& other) const {
            return m_lhs == other.m_lhs && m_rhs == other.m_rhs;
        }

        bool word_equation::operator<(const word_equation& other) const {
            if (m_lhs < other.m_lhs) return true;
            if (other.m_lhs < m_lhs) return false;
            return m_rhs < other.m_rhs;
        }

        std::ostream& operator<<(std::ostream& os, const word_equation& we) {
            os << we.m_lhs << " = " << we.m_rhs;
            return os;
        }

        void word_equation::sort() {
            if (!(m_lhs < m_rhs)) {
                std::swap(m_lhs, m_rhs);
            }
        }

        automaton::~automaton() = default;

        std::list<automaton::ptr> automaton::remove_prefix(const zstring& prefix) {
            std::set<state> curr_heads{get_init()};
            std::set<state> next_heads;
            std::list<ptr> result;
            for (std::size_t i = 0; i < prefix.length(); i++) {
                next_heads.clear();
                for (auto s : curr_heads) {
                    const std::set<state>& avail = successors(s, prefix[i]);
                    next_heads.insert(avail.begin(), avail.end());
                }
                curr_heads = next_heads;
            }
            for (auto st : curr_heads) {
                ptr a{clone()};
                a->set_init(st);
                result.emplace_back(std::move(a));
            }
            return result;
        }

        std::list<automaton::ptr_pair> automaton::split() {
            const std::set<state>& finals = get_finals();
            std::list<ptr_pair> result;
            for (const auto middle : reachable_states()) {
                ptr a1{clone()};
                ptr a2{clone()};
                a2->set_init(middle);
                for (const auto f : finals) {
                    a1->remove_final(f);
                }
                a1->add_final(middle);
                result.emplace_back(std::make_pair(std::move(a1), std::move(a2)));
            }
            return result;
        }

        std::ostream& operator<<(std::ostream& os, automaton::sptr a) {
            return a->display(os);
        }

        automaton_factory::~automaton_factory() = default;

        zaut::symbol_boolean_algebra::symbol_boolean_algebra(ast_manager& m, expr_solver& s)
                : m_ast_man{m}, m_solver{s} {}

        using zaut_sym_t = zaut::symbol_boolean_algebra::expr;

        zaut_sym_t zaut::symbol_boolean_algebra::mk_true() {
            expr_ref e{m_ast_man.mk_true(), m_ast_man};
            return symbol::mk_pred(e, m_ast_man.mk_bool_sort());
        }

        zaut_sym_t zaut::symbol_boolean_algebra::mk_false() {
            expr_ref e{m_ast_man.mk_false(), m_ast_man};
            return symbol::mk_pred(e, m_ast_man.mk_bool_sort());
        }

        zaut_sym_t zaut::symbol_boolean_algebra::mk_and(zaut_sym_t e1, zaut_sym_t e2) {
            if (e1->is_char() && e2->is_char()) {
                if (e1->get_char() == e2->get_char()) return e1;
                if (m_ast_man.are_distinct(e1->get_char(), e2->get_char())) {
                    expr_ref e{m_ast_man.mk_false(), m_ast_man};
                    return symbol::mk_pred(e, e1->get_sort());
                }
            }
            sort *s = e1->get_sort();
            if (m_ast_man.is_bool(s)) {
                s = e2->get_sort();
            }
            const var_ref v{m_ast_man.mk_var(0, s), m_ast_man};
            const expr_ref fml1 = e1->accept(v);
            const expr_ref fml2 = e2->accept(v);
            if (m_ast_man.is_true(fml1)) return e2;
            if (m_ast_man.is_true(fml2)) return e1;
            if (fml1 == fml2) return e1;
            expr_ref e{m_ast_man};
            bool_rewriter{m_ast_man}.mk_and(fml1, fml2, e);
            return symbol::mk_pred(e, e1->get_sort());
        }

        zaut_sym_t zaut::symbol_boolean_algebra::mk_and(unsigned size, const zaut_sym_t *es) {
            switch (size) {
                case 0:
                    return mk_true();
                case 1:
                    return es[0];
                default: {
                    zaut_sym_t e = es[0];
                    for (unsigned i = 1; i < size; ++i) {
                        e = mk_and(e, es[i]);
                    }
                    return e;
                }
            }
        }

        zaut_sym_t zaut::symbol_boolean_algebra::mk_or(zaut_sym_t e1, zaut_sym_t e2) {
            if (e1->is_char() && e2->is_char() && e1->get_char() == e2->get_char()) return e1;
            if (e1 == e2) return e1;
            const var_ref v{m_ast_man.mk_var(0, e1->get_sort()), m_ast_man};
            const expr_ref fml1 = e1->accept(v);
            const expr_ref fml2 = e2->accept(v);
            if (m_ast_man.is_false(fml1)) return e2;
            if (m_ast_man.is_false(fml2)) return e1;
            expr_ref e{m_ast_man};
            bool_rewriter{m_ast_man}.mk_or(fml1, fml2, e);
            return symbol::mk_pred(e, e1->get_sort());
        }

        zaut_sym_t zaut::symbol_boolean_algebra::mk_or(unsigned size, const zaut_sym_t *es) {
            switch (size) {
                case 0:
                    return mk_false();
                case 1:
                    return es[0];
                default: {
                    zaut_sym_t e = es[0];
                    for (unsigned i = 1; i < size; ++i) {
                        e = mk_or(e, es[i]);
                    }
                    return e;
                }
            }
        }

        zaut_sym_t zaut::symbol_boolean_algebra::mk_not(zaut_sym_t e) {
            const var_ref v{m_ast_man.mk_var(0, e->get_sort()), m_ast_man};
            expr_ref fml{m_ast_man.mk_not(e->accept(v)), m_ast_man};
            return symbol::mk_pred(fml, e->get_sort());
        }

        lbool zaut::symbol_boolean_algebra::is_sat(zaut_sym_t e) {
            if (e->is_char()) return l_true;
            if (e->is_range()) {
                // TODO: check lower is below upper
            }
            const expr_ref v{m_ast_man.mk_fresh_const("x", e->get_sort()), m_ast_man};
            const expr_ref fml = e->accept(v);
            if (m_ast_man.is_true(fml)) return l_true;
            if (m_ast_man.is_false(fml)) return l_false;
            return m_solver.check_sat(fml);
        }

        lbool zaut::symbol_solver::check_sat(expr *const e) {
            m_kernel.push();
            m_kernel.assert_expr(e);
            const lbool r = m_kernel.check();
            m_kernel.pop(1);
            return r;
        }

        zaut::dependency_ref::dependency_ref(am& m, seq_util& su, sm& sm, sba& sba, h& h)
                : ast_man{m}, util_s{su}, sym_man{sm}, sym_ba{sba}, han{h} {}

        bool zaut::is_deterministic() {
            for (const auto s : automaton::reachable_states()) {
                const moves& m = m_imp->get_moves_from(s);
                for (std::size_t i = 0; i < m.size(); i++) {
                    for (std::size_t j = 0; j < m.size(); j++) {
                        if (i == j) continue;
                        const symbol_ref e{m_dep.sym_ba.mk_and(m[i].t(), m[j].t()), m_dep.sym_man};
                        if (symbol_check_sat(e) == l_true) return false;
                    }
                }
            }
            return true;
        }

        std::set<automaton::state> zaut::get_finals() {
            const unsigned_vector& finals = m_imp->final_states();
            return std::set<state>(finals.begin(), finals.end());
        }

        automaton::ptr zaut::clone() {
            return mk_ptr(m_imp->clone());
        }

        automaton::ptr zaut::determinize() {
            return mk_ptr(m_dep.han.mk_deterministic(*m_imp));
        }

        automaton::ptr zaut::complement() {
            return mk_ptr(m_dep.han.mk_complement(*m_imp));
        }

        automaton::ptr zaut::intersect_with(sptr other) {
            zaut *const o = static_cast<zaut *>(other.get()); // one imp at a time
            return mk_ptr(m_dep.han.mk_product(*m_imp, *o->m_imp));
        }

        automaton::ptr zaut::union_with(sptr other) {
        }

        void zaut::set_init(state s) {
            const scoped_ptr<internal> old{m_imp};
            m_imp = alloc(internal, m_dep.sym_man, s, m_imp->final_states(), transitions());
        }

        void zaut::add_final(state s) {
            m_imp->add_to_final_states(s);
        }

        void zaut::remove_final(state s) {
            m_imp->remove_from_final_states(s);
        }

        std::set<automaton::state> zaut::reachable_states(state s) {
            std::queue<state> pending;
            std::set<state> result{s};
            pending.push(s);
            while (!pending.empty()) {
                const state curr_s = pending.front();
                pending.pop();
                for (const auto& move : m_imp->get_moves_from(curr_s)) {
                    if (!move.is_epsilon()) {
                        const lbool is_sat = symbol_check_sat(symbol_ref{move.t(), m_dep.sym_man});
                        if (is_sat == l_undef || is_sat == l_false)
                            continue;
                    }
                    if (result.find(move.dst()) == result.end()) {
                        result.emplace(move.dst());
                        pending.push(move.dst());
                    }
                }
            }
            return result;
        }

        std::set<zaut::state> zaut::successors(state s) {
            std::set<state> result;
            for (const auto& mv : m_imp->get_moves_from(s)) {
                result.insert(mv.dst());
            }
            return result;
        }

        std::set<zaut::state> zaut::successors(state s, const zstring& ch) {
            SASSERT(ch.length() == 1);
            std::set<state> result;
            for (const auto& move : m_imp->get_moves_from(s)) {
                const symbol_ref c{mk_char(ch), m_dep.sym_man};
                const symbol_ref avail{m_dep.sym_ba.mk_and(move.t(), c), m_dep.sym_man};
                if (symbol_check_sat(avail) == l_true) {
                    result.insert(move.dst());
                }
            }
            return result;
        }

        // precondition: ...
        std::set<automaton::len_constraint> zaut::length_constraints() {
            std::vector<state> lasso;
            std::queue<state> pending;
            std::set<std::pair<state, len_offset>> fin_offset;
            unsigned curr_offset = 0;

            const auto to_true = [&](const move& m) {
                if (m.is_epsilon()) {
                    return move{m};
                } else {
                    return move{m_dep.sym_man, m.src(), m.dst(), m_dep.sym_ba.mk_true()};
                }
            };
            scoped_ptr<internal> tmp{alloc(internal, m_dep.sym_man, m_imp->init(),
                                           m_imp->final_states(), transform_transitions(to_true))};
            const scoped_ptr<internal> tgt{m_dep.han.mk_deterministic(*tmp)};

            pending.push(tgt->init());
            while (!pending.empty()) {
                const state curr_s = pending.front();
                pending.pop();
                if (tgt->is_final_state(curr_s)) {
                    fin_offset.emplace(std::make_pair(curr_s, curr_offset));
                }
                for (const auto& move : tgt->get_moves_from(curr_s)) {
                    SASSERT(symbol_check_sat(symbol_ref{move.t(), m_dep.sym_man}) == l_true);
                    auto fit = std::find(lasso.begin(), lasso.end(), move.dst());
                    if (fit == lasso.end()) {
                        lasso.push_back(move.dst());
                        pending.push(move.dst());
                    } else { // lasso found
                        SASSERT(pending.empty());
                        lasso.erase(lasso.begin(), fit);
                        break;
                    }
                }
                curr_offset++;
            }

            unsigned period = lasso.size();
            std::set<automaton::len_constraint> ret;
            std::set<unsigned> lasso_set(lasso.begin(), lasso.end());
            for (auto pair : fin_offset) {
                if (lasso_set.find(pair.first) != lasso_set.end())
                    ret.emplace(std::make_pair(pair.second, period));
                else
                    ret.emplace(std::make_pair(pair.second, 0));
            }
            return ret;
        }

        std::ostream& zaut::display(std::ostream& out) {
            symbol_boolean_algebra::displayer d{};
            return m_imp->display(out, d);
        }

        bool zaut::operator==(const automaton& other) {
            const zaut *const o = static_cast<const zaut *>(&other); // one imp at a time
            return contains(*o) && o->contains(*this);
        }

        zaut::moves zaut::transitions() {
            moves result;
            for (const auto s : automaton::reachable_states()) {
                result.append(m_imp->get_moves_from(s));
            }
            return result;
        }

        zaut::moves zaut::transform_transitions(std::function<move(move)> transformer) {
            moves result;
            for (const auto s : automaton::reachable_states()) {
                for (const auto& m : m_imp->get_moves_from(s)) {
                    result.push_back(transformer(m));
                }
            }
            return result;
        }

        zaut::symbol *zaut::mk_char(const zstring& ch) {
            SASSERT(ch.length() == 1);
            return symbol::mk_char(m_dep.ast_man, m_dep.util_s.str.mk_char(ch, 0));
        }

        lbool zaut::symbol_check_sat(const symbol_ref& s) {
            return m_dep.sym_ba.is_sat(s);
        }

        bool zaut::contains(const zaut& other) const {
            const scoped_ptr<internal> difference{m_dep.han.mk_difference(*other.m_imp, *m_imp)};
            return difference->is_empty();
        }

        automaton::ptr zaut::mk_ptr(internal *&& a) const {
            return ptr{new zaut{a, {m_dep}}};
        }

        bool zaut::is_empty() {
            std::vector<state> todo;
            std::set<state> reach({get_init()});
            unsigned act;

            expr_ref lower(m_dep.util_s.str.mk_char(0), m_dep.ast_man);
            expr_ref upper(m_dep.util_s.str.mk_char(MAX_CHAR_NUM), m_dep.ast_man);
            symbol_ref range(sym_expr::mk_range(lower,upper), m_dep.sym_man);

            todo.push_back(get_init());
            while (!todo.empty()) {
                act = todo.back();

                if (is_final(act)) {
                    return false;
                }

                todo.pop_back();
                moves const& mvs = m_imp->get_moves_from(act);
                for (unsigned i = 0; i < mvs.size(); i++) {
                    if (!mvs[i].is_epsilon()) {
                        symbol_ref con(mvs[i].t(), m_dep.sym_man);

                        symbol_ref e(m_dep.sym_ba.mk_and(mvs[i].t(), range), m_dep.sym_man);

                        /*std::cout << std::endl << "after..." << std::endl;
                        symbol_ref e(m_sym_ba.mk_and(mvs[i].t(), range), m_sym_man);
                        e->display(std::cout);
                        std::cout << std::endl << "before..." << std::endl;
                        con->display(std::cout);*/

                        lbool is_sat = m_dep.sym_ba.is_sat(e);
                        if (is_sat == l_undef || is_sat == l_false)
                            continue;
                    }
                    if (reach.find(mvs[i].dst()) == reach.end()) {
                        reach.emplace(mvs[i].dst());
                        todo.push_back(mvs[i].dst());
                    }
                }
            }
            return false;
        }

        zaut_adaptor::zaut_adaptor(ast_manager& m, context& ctx)
                : m_ast_man{m}, m_util_s{m}, m_aut_make{m} {
            m_sym_solver = alloc(zaut::symbol_solver, m, ctx.get_fparams());
            m_sym_ba = alloc(zaut::symbol_boolean_algebra, m, *m_sym_solver);
            m_aut_man = alloc(zaut::handler, m_sym_man, *m_sym_ba);
        }

        zaut_adaptor::~zaut_adaptor() {
            dealloc(m_aut_man);
            dealloc(m_sym_ba);
        }

        automaton::sptr zaut_adaptor::mk_from_re_expr(expr *const re) {
            if (m_re_aut_cache.find(re) != m_re_aut_cache.end()) {
                return m_re_aut_cache[re];
            }
            if (!m_aut_make.has_solver()) {
                m_aut_make.set_solver(m_sym_solver);
            }
            zaut::dependency_ref dep{m_ast_man, m_util_s, m_sym_man, *m_sym_ba, *m_aut_man};
            auto&& aut = std::make_shared<zaut>(m_aut_make(re), dep);
            auto&& pair = std::make_pair(re, std::move(aut));
            return m_re_aut_cache.emplace(std::move(pair)).first->second;
        }

        oaut::oaut(internal a): m_imp{a} {
            m_imp = a;
        }

        bool oaut::is_empty() {
            if (m_imp.NumStates()==0)
                return true;

            std::set<state> processed;
            std::set<state> waitlist;

            waitlist.insert(m_imp.Start());
            while (!waitlist.empty()) {
                state cur = *waitlist.begin();
                waitlist.erase(waitlist.begin());
                processed.insert(cur);

                for (fst::ArcIterator<fst::StdVectorFst> arc_it(m_imp,cur);!arc_it.Done();arc_it.Next()) {
                    StateId to = arc_it.Value().nextstate;
                    if (m_imp.Final(to)!=Zero) { // is "to" a final state
                        return false;
                    }
                    if (processed.find(to) == processed.end()) {
                        processed.insert(cur);
                    }
                }
            }
            return true;
        }

        bool oaut::is_deterministic() {
            return 1 - !m_imp.Properties(fst::kIDeterministic, true);
        }

        std::set<automaton::state> oaut::get_finals() {
            std::set<state> result;
            for (fst::StateIterator<fst::StdVectorFst> st_itr(m_imp);!st_itr.Done();st_itr.Next()) {
                StateId state = st_itr.Value();
                if (m_imp.Final(st_itr.Value())!=Zero)//is "from" a final state
                    result.insert(state);
            }
            return result;
        }

        automaton::ptr oaut::determinize() {
            using namespace fst;
            StdVectorFst r_imp;
            cloneInternalStructure(r_imp);
            Determinize(r_imp, &r_imp);
            return std::unique_ptr<oaut>(new oaut(r_imp));
        };

        automaton::ptr oaut::complement() {
            using namespace fst;
            automaton::ptr result = clone();
            auto cur = static_unique_pointer_cast<oaut>(std::move(result));
            RmEpsilon(&cur->m_imp);
            Determinize(cur->m_imp, &cur->m_imp);
            Minimize(&cur->m_imp);
            cur->totalize();
            for (fst::StateIterator<fst::StdVectorFst> st_itr(cur->m_imp);!st_itr.Done();st_itr.Next()) {
                StateId state = st_itr.Value();
                cur->m_imp.SetFinal(state, (cur->m_imp.Final(state)==Zero)?One:Zero);
            }
            Minimize(&cur->m_imp);
            return cur;
        }

        automaton::ptr oaut::clone() {
            using namespace fst;
            const float Zero = std::numeric_limits<float>::infinity();
            const float One = 0;
            StdVectorFst r_imp;
            std::map<StateId,StateId> st_map;
            for (StateIterator<fst::StdVectorFst> st_itr(m_imp);!st_itr.Done();st_itr.Next()) {
                StateId s=r_imp.AddState();
                st_map[st_itr.Value()] = s;
                if (m_imp.Final(st_itr.Value())!=Zero)//is "from" a final state
                    r_imp.SetFinal(s,One);
            }
            r_imp.SetStart(st_map[m_imp.Start()]);
            for (StateIterator<fst::StdVectorFst> st_itr(m_imp);!st_itr.Done();st_itr.Next()) {
                StateId from = st_itr.Value();
                for (ArcIterator<fst::StdVectorFst> arc_it(m_imp,st_itr.Value());!arc_it.Done();arc_it.Next()) {
                    Label symbol = arc_it.Value().ilabel;
                    StateId to = arc_it.Value().nextstate;
                    r_imp.AddArc(st_map[from], makeArc(symbol, st_map[to]));
                }
            }
            std::unique_ptr<oaut> result = std::unique_ptr<oaut>(new oaut(r_imp));
            return result;
        }

        automaton::ptr oaut::intersect_with(sptr other) {
            using namespace fst;
            oaut item = dynamic_cast<const oaut&>(*other);
            StdVectorFst r_imp;
            cloneInternalStructure(r_imp);
            Intersect(r_imp,item.m_imp,&r_imp);
            return std::unique_ptr<oaut>(new oaut(r_imp));
        };

        automaton::ptr oaut::union_with(sptr other) {
            using namespace fst;
            oaut item = dynamic_cast<const oaut&>(*other);
            StdVectorFst r_imp;
            cloneInternalStructure(r_imp);
            Union(&r_imp,item.m_imp);
            return std::unique_ptr<oaut>(new oaut(r_imp));
        };

        std::set<automaton::state> oaut::reachable_states(state s) {
            std::set<state> states;
            std::set<state> waitlist;

            waitlist.insert(m_imp.Start());
            while (!waitlist.empty()) {
                state cur = *waitlist.begin();
                waitlist.erase(waitlist.begin());
                states.insert(cur);

                for (fst::ArcIterator<fst::StdVectorFst> arc_it(m_imp,cur);!arc_it.Done();arc_it.Next()) {
                    StateId to = arc_it.Value().nextstate;
                    if (states.find(to) == states.end()) {
                        waitlist.insert(to);
                    }
                }
            }
            return states;
        }

        std::set<automaton::state> oaut::successors(state s) {
            std::set<state> states;
            for (fst::ArcIterator<fst::StdVectorFst> arc_it(m_imp,s);!arc_it.Done();arc_it.Next()) {
                state to = arc_it.Value().nextstate;
                states.insert(to);
            }
            return states;
        }

        std::set<automaton::state> oaut::successors(state s, const zstring& ch) {
            SASSERT(ch.length() == 1);
            std::set<state> states;

            for (fst::ArcIterator<fst::StdVectorFst> arc_it(m_imp,s);!arc_it.Done();arc_it.Next()) {
                state to = arc_it.Value().nextstate;
                Label symbol = arc_it.Value().ilabel;
                if (symbol == ch[0])
                    states.insert(to);
            }
            return states;

        };

        std::set<automaton::len_constraint> oaut::length_constraints() {
        }

        void show_fst(fst::StdVectorFst m_imp, const string& description="") {
            const float Zero = std::numeric_limits<float>::infinity();

            std::cout<<description<<std::endl;
            std::cout<<"Init: "<<m_imp.Start()<<std::endl;
            fst::StateIterator<fst::StdVectorFst> st_itr(m_imp);
            std::set<int> final_states;
            while (!st_itr.Done()) {
                int from = st_itr.Value();
                fst::ArcIterator<fst::StdVectorFst> arc_it(m_imp,from);
                while (!arc_it.Done()) {
                    int symbol = arc_it.Value().ilabel;
                    int to = arc_it.Value().nextstate;
                    std::cout<<from<<"("<<m_imp.Final(from)<<")"<<"--"<<(char)symbol<<"("<<arc_it.Value().weight<<")"<<"-->"<<to<<"("<<m_imp.Final(to)<<")"<<std::endl;
                    arc_it.Next();
                }
                if (m_imp.Final(from)!=Zero)//is "from" a final state
                    final_states.insert(from);
                st_itr.Next();
            }
            std::cout<<"Finals: ";
            for (auto& s:final_states) {
                std::cout<<s<<" ";
            }

            const auto props = m_imp.Properties(
                    fst::kAcceptor | fst::kIDeterministic | fst::kNoIEpsilons | fst::kWeighted | fst::kUnweighted, true);

            std::cout<<std::endl;
            std::cout<<"(kAcceptor,kIDeterministic,kNoIEpsilons, kWeighted, kUnweighted): ("
                     <<((props & fst::kAcceptor)!=0) << ","
                     <<((props & fst::kIDeterministic) !=0) << ","
                     <<((props & fst::kNoIEpsilons)!=0) << ","
                     <<((props & fst::kWeighted)!=0) << ","
                     <<((props & fst::kUnweighted)!=0 ) << ")"<<std::endl;
        }

        std::ostream& oaut::display(std::ostream& os) {
            os<<"Init: "<<m_imp.Start()<<std::endl;
            std::set<int> final_states;
            for (fst::StateIterator<fst::StdVectorFst> st_itr(m_imp);!st_itr.Done();st_itr.Next()) {
                StateId from = st_itr.Value();
                for (fst::ArcIterator<fst::StdVectorFst> arc_it(m_imp,st_itr.Value());!arc_it.Done();arc_it.Next()) {
                    Label symbol = arc_it.Value().ilabel;
                    StateId to = arc_it.Value().nextstate;
                    if ((symbol>=(int)'a' && symbol <= (int)'z')||
                       (symbol>=(int)'A' && symbol <= (int)'Z'))
                        os<<from<<"--"<<(char)(symbol-1)<<"-->"<<to<<std::endl;
                    else
                        os<<from<<"--"<<(symbol-1)<<"-->"<<to<<std::endl;
                }
                if (m_imp.Final(from)!=Zero)//is "from" a final state
                    final_states.insert(from);
            }
            os<<"Finals: ";
            for (auto& s:final_states) {
                os<<s<<" ";
            }
            os<<std::endl;
            const auto props = m_imp.Properties(
                    fst::kAcceptor | fst::kIDeterministic | fst::kNoIEpsilons | fst::kWeighted | fst::kUnweighted, true);

            os<<std::endl;
            os<<"(kAcceptor,kIDeterministic,kNoIEpsilons, kWeighted, kUnweighted): ("
                     <<((props & fst::kAcceptor)!=0) << ","
                     <<((props & fst::kIDeterministic) !=0) << ","
                     <<((props & fst::kNoIEpsilons)!=0) << ","
                     <<((props & fst::kWeighted)!=0) << ","
                     <<((props & fst::kUnweighted)!=0 ) << ")"<<std::endl;
            return os;
        }


        std::ostream& oaut::display(std::ostream& os, const string& description) {
            os << description << std::endl;
            return display(os);
        }

        bool oaut::operator==(const automaton& other) {
            try {
                oaut item = dynamic_cast<const oaut&>(other);
                RmEpsilon(&m_imp);
                RmEpsilon(&item.m_imp);
                Determinize(m_imp,&m_imp);
                Determinize(item.m_imp,&item.m_imp);
                return fst::Equivalent(m_imp, item.m_imp);
            }
            catch(const std::bad_cast& e) {
                return false;
            }
        }

//        void append(oaut& other){
//            using namespace fst;
//            std::map<state,state> state_map;
//            set<state> my_finals=get_finals();
//
//            for(StateIterator<StdVectorFst> st_itr(other.m_imp);!st_itr.Done(); st_itr.Next()){
//                StateId s=add_state();
//                StateId from = st_itr.Value();
//                state_map[from]=s;
//                if(other.m_imp.Final(from)!=Zero) {//is "from" a final state
//                    add_final(state_map[from]);
//                }
//            }
//            for(StateIterator<StdVectorFst> st_itr(other.m_imp);!st_itr.Done(); st_itr.Next()){
//                StateId from = st_itr.Value();
//                for(ArcIterator<fst::StdVectorFst> arc_it(other.m_imp,st_itr.Value());!arc_it.Done();arc_it.Next()){
//                    Label symbol = arc_it.Value().ilabel;
//                    StateId to = arc_it.Value().nextstate;
//                    m_imp.AddArc(state_map[from], makeArc(symbol, state_map[to]));
//                }
//            }
//
//            for(auto& s:my_finals){
//                state other_init = other.m_imp.Start();
//                m_imp.AddArc(s, makeArc(0, state_map[other_init]));
//                remove_final(s);
//            }
//            RmEpsilon(&m_imp);
//        }
        void oaut::cloneInternalStructure(internal& r_imp) {
            using namespace fst;
            const float Zero = std::numeric_limits<float>::infinity();
            const float One = 0;
            std::map<StateId,StateId> st_map;
            for (StateIterator<fst::StdVectorFst> st_itr(m_imp);!st_itr.Done();st_itr.Next()) {
                StateId s=r_imp.AddState();
                st_map[st_itr.Value()] = s;
                if (m_imp.Final(st_itr.Value())!=Zero)//is "from" a final state
                    r_imp.SetFinal(s,One);
            }
            r_imp.SetStart(st_map[m_imp.Start()]);
            for (StateIterator<fst::StdVectorFst> st_itr(m_imp);!st_itr.Done();st_itr.Next()) {
                StateId from = st_itr.Value();
                for (ArcIterator<fst::StdVectorFst> arc_it(m_imp,st_itr.Value());!arc_it.Done();arc_it.Next()) {
                    Label symbol = arc_it.Value().ilabel;
                    StateId to = arc_it.Value().nextstate;
                    r_imp.AddArc(st_map[from], makeArc(symbol, st_map[to]));
                }
            }
        }

<<<<<<< HEAD
//        void oaut::append(oaut& other) {
//            using namespace fst;
//            std::map<state,state> state_map;
//            set<state> my_finals=get_finals();
//
//            for(StateIterator<StdVectorFst> st_itr(other.m_imp);!st_itr.Done(); st_itr.Next()){
//                StateId s=add_state();
//                StateId from = st_itr.Value();
//                state_map[from]=s;
//                if(other.m_imp.Final(from)!=Zero) {//is "from" a final state
//                    add_final(state_map[from]);
//                }
//            }
//            for(StateIterator<StdVectorFst> st_itr(other.m_imp);!st_itr.Done(); st_itr.Next()){
//                StateId from = st_itr.Value();
//                for(ArcIterator<fst::StdVectorFst> arc_it(other.m_imp,st_itr.Value());!arc_it.Done();arc_it.Next()){
//                    Label symbol = arc_it.Value().ilabel;
//                    StateId to = arc_it.Value().nextstate;
//                    m_imp.AddArc(state_map[from], makeArc(symbol, state_map[to]));
//                }
//            }
//
//            for(auto& s:my_finals){
//                state other_init = other.m_imp.Start();
//                m_imp.AddArc(s, makeArc(0, state_map[other_init]));
//                remove_final(s);
//            }
//            RmEpsilon(&m_imp);
//        }
=======
        void oaut::append(oaut& other) {
            using namespace fst;
            std::map<state,state> state_map;
            set<state> my_finals=get_finals();

            for (StateIterator<StdVectorFst> st_itr(other.m_imp);!st_itr.Done(); st_itr.Next()) {
                StateId s=add_state();
                StateId from = st_itr.Value();
                state_map[from]=s;
                if (other.m_imp.Final(from)!=Zero) {//is "from" a final state
                    add_final(state_map[from]);
                }
            }
            for (StateIterator<StdVectorFst> st_itr(other.m_imp);!st_itr.Done(); st_itr.Next()) {
                StateId from = st_itr.Value();
                for (ArcIterator<fst::StdVectorFst> arc_it(other.m_imp,st_itr.Value());!arc_it.Done();arc_it.Next()) {
                    Label symbol = arc_it.Value().ilabel;
                    StateId to = arc_it.Value().nextstate;
                    m_imp.AddArc(state_map[from], makeArc(symbol, state_map[to]));
                }
            }

            for (auto& s:my_finals) {
                state other_init = other.m_imp.Start();
                m_imp.AddArc(s, makeArc(0, state_map[other_init]));
                remove_final(s);
            }
            RmEpsilon(&m_imp);
        }
>>>>>>> 04346e92

        void oaut::totalize() {
            StateId sink = m_imp.AddState();
            for (fst::StateIterator<fst::StdVectorFst> st_itr(m_imp);!st_itr.Done();st_itr.Next()) {
                StateId from = st_itr.Value();
                std::set<Label> usedSymbols;
                for (fst::ArcIterator<fst::StdVectorFst> arc_it(m_imp,st_itr.Value());!arc_it.Done();arc_it.Next()) {
                    Label symbol = arc_it.Value().ilabel;
                    usedSymbols.insert(symbol);
                }
                for (Label i=1;i<=MAX_CHAR_NUM;i++) {
                    if (usedSymbols.find(i)==usedSymbols.end()) {
                        m_imp.AddArc(from, makeArc(i, sink));
                    }
                }

            }
        }


        // Convert a regular expression to an e-NFA using Thompson's construction
        std::shared_ptr<oaut> oaut_adaptor::mk_oaut_from_re_expr(expr *const e) {
            using namespace fst;
            const float Zero = std::numeric_limits<float>::infinity();
            const float One = 0;

            std::shared_ptr<oaut> result;
            StdVectorFst result_fst;
            if (m_util_s.re.is_to_re(e)) {
                app *term_is_to_re = to_app(e);
                expr *term_str = term_is_to_re->get_arg(0);
                zstring str;
                if (m_util_s.str.is_string(term_str, str)) {
                    if (str.length() == 0) {
                        StateId init = result_fst.AddState();
                        result_fst.SetStart(init);
                        result_fst.SetFinal(init, One);
                    } else {
                        TRACE("str", tout << "build NFA for '" << str << "'" << "\n";);
                        /*
                         * For an n-character string, we make (n+1) states,
                         */
                        StateId last = result_fst.AddState();
                        result_fst.SetStart(last);
                        for (unsigned i = 0; i < str.length(); i++) {
                            StateId cur = result_fst.AddState();
                            result_fst.AddArc(last, makeArc(str[i]+1, cur));
                            TRACE("str", tout << "string transition " << last << "--" << str[i] << "--> " << cur
                                              << "\n";);
                            last = cur;
                        }
                        result_fst.SetFinal(last, One);
                    }
                    result=std::make_shared<smt::str::oaut>(result_fst);
                } else { // ! u.str.is_string(arg_str, str)
                    TRACE("str", tout << "WARNING: invalid string constant in str.to.re." << std::endl;);
                    m.raise_exception(
                            "invalid term in str.to.re, argument must be a string constant");
                }
            } else if (m_util_s.re.is_concat(e)) {
                app *term_concat = to_app(e);
                expr *re1 = term_concat->get_arg(0);
                expr *re2 = term_concat->get_arg(1);
                std::shared_ptr<oaut> prefix=mk_oaut_from_re_expr(re1);
                std::shared_ptr<oaut> suffix=mk_oaut_from_re_expr(re2);

                result = static_shared_pointer_cast<oaut>(prefix->append(suffix));
                TRACE("str", tout << "concat NFAs " <<mk_pp(re1,m)<<" and " <<mk_pp(re2,m)<<std::endl;);
            } else if (m_util_s.re.is_union(e)) {
                app *term_union = to_app(e);
                expr *re1 = term_union->get_arg(0);
                expr *re2 = term_union->get_arg(1);
                result = mk_oaut_from_re_expr(re1);
                std::shared_ptr<oaut> other = mk_oaut_from_re_expr(re2);
                fst::Union(&result->m_imp, other->m_imp);
                fst::RmEpsilon(&result->m_imp);

                TRACE("str", tout << "union NFAs " <<mk_pp(re1,m)<<" and " <<mk_pp(re2,m)<<std::endl;);
            } else if (m_util_s.re.is_star(e)) {
                app *term_star = to_app(e);
                expr *inner_re = term_star->get_arg(0);
                result=mk_oaut_from_re_expr(inner_re);
                StateId init =result->get_init();

                for (StateIterator<fst::StdVectorFst> st_itr(result->m_imp);!st_itr.Done();st_itr.Next()) {
                    StateId cur = st_itr.Value();
                    if (result->m_imp.Final(cur) != Zero ) {
                        result->m_imp.AddArc(cur, makeArc(0, init));// 0 is epsilon in OpenFst
                    }
                }

                fst::RmEpsilon(&result->m_imp);
                fst::Determinize(result->m_imp, &result->m_imp);
                fst::Minimize(&result->m_imp);
                TRACE("str", tout << "star NFA " <<mk_pp(inner_re,m)<<std::endl;);
            } else if (m_util_s.re.is_range(e)) {
                // range('a', 'z')
                // start --'a'--> end
                // start --'b'--> end
                // ...
                // start --'z'--> end
                app *term_range = to_app(e);
                expr *bound_expr1 = term_range->get_arg(0);
                expr *bound_expr2 = term_range->get_arg(1);
                StateId init = result_fst.AddState();
                result_fst.SetStart(init);
                StateId final = result_fst.AddState();
                result_fst.SetFinal(final, One);

                unsigned lower = exprToUnsigned(bound_expr1);
                unsigned upper = exprToUnsigned(bound_expr2);
                if (lower>upper) std::swap(lower,upper);
                for (unsigned label = lower; label <= upper; label++) {
                    result_fst.AddArc(init, makeArc(label, final));
                }
                result=std::make_shared<smt::str::oaut>(result_fst);
                TRACE("str", tout << "range NFA: " <<mk_pp(e,m)<<std::endl;);
            } else if (m_util_s.re.is_full_seq(e)) {
                // effectively the same as .* where . can be any single character
                // start --e--> tmp
                // tmp --e--> end
                // tmp --C--> tmp for every character C

                StateId init = result_fst.AddState();
                result_fst.SetStart(init);
                result_fst.SetFinal(init, One);

                for (unsigned label = 1; label <= (automaton::maximal_char+1); label++) {
                    result_fst.AddArc(init, makeArc(label, init));
                }
                result=std::make_shared<smt::str::oaut>(result_fst);
                TRACE("str", tout << "re.all NFA: " <<mk_pp(e,m)<<std::endl;);
            } else if (m_util_s.re.is_full_char(e)) {
                // effectively . (match any one character)
                StateId init = result_fst.AddState();
                result_fst.SetStart(init);
                StateId final = result_fst.AddState();
                result_fst.SetFinal(final, One);

                for (unsigned label = 1; label <= (automaton::maximal_char+1); label++) {
                    result_fst.AddArc(init, makeArc(label, final));
                }
                result=std::make_shared<smt::str::oaut>(result_fst);
                TRACE("str", tout << "re.allchar NFA: " <<mk_pp(e,m)<<std::endl;);
            } else if (m_util_s.re.is_complement(e)) {
                app *term_comp = to_app(e);
                expr *inner_expr = term_comp->get_arg(0);
                result = mk_oaut_from_re_expr(inner_expr);
                result = static_unique_pointer_cast<oaut>(result->complement());

                TRACE("str", tout << "re.complement NFA: " <<mk_pp(e,m)<<std::endl;);
            } else {
                TRACE("str", tout << "WARNING: invalid regular expression terms" << std::endl;);
                m.raise_exception(
                        "invalid regular expression terms");
            }


            return result;
        }

        unsigned oaut_adaptor::exprToUnsigned(expr * e) {
            zstring str_form;
            m_util_s.str.is_string(e, str_form);
            return str_form[0];
        }

        automaton::sptr oaut_adaptor::mk_from_re_expr(expr *const re) {
            return mk_oaut_from_re_expr(re);
        }

        language::language(const language& other) : m_type{other.m_type} {
            if (typed(t::AUT)) m_value.aut = other.m_value.aut;
        }

        language::language(language&& other) noexcept : m_type{other.m_type} {
            if (typed(t::AUT)) m_value.aut = std::move(other.m_value.aut);
        }

        language::~language() {
            if (typed(t::AUT)) m_value.aut.~shared_ptr();
        }

        bool language::is_empty() const {
            if (typed(t::AUT)) return m_value.aut->is_empty();
            return true;
        }

        language language::intersect(const language& other) const {
            if (typed(t::AUT) && other.typed(t::AUT)) {
                return language{m_value.aut->intersect_with(other.value().aut)};
            }
        }

        language language::remove_prefix(const element& e) const {
            SASSERT(e.typed(element::t::CONST));

            if (typed(t::AUT)) {
                m_value.aut->remove_prefix(e.value());
                // TODO: ...
            }
        }

        language& language::operator=(language&& other) noexcept {
            if (other.typed(t::AUT)) {
                m_type = language::t::AUT;
                m_value.aut = std::move(other.m_value.aut);
            }
        }

        bool language::operator==(const language& other) const {
            if (typed(t::AUT) && other.typed(t::AUT)) {
                return *m_value.aut.get() == *other.m_value.aut.get();
            }
            return true;
        }

        std::ostream& operator<<(std::ostream& os, const language& l) {
            if (l.typed(language::t::AUT)) {
                return os << l.m_value.aut;
            }
            return os;
        }

        std::size_t state::hash::operator()(const state& s) const {
            static const auto element_hash{element::hash{}};
            static const auto word_equation_hash{word_equation::hash{}};
            static const auto language_hash{language::hash{}};
            std::size_t result{22447};
            result += s.m_allow_empty_var ? 10093 : 0;
            for (const auto& we : s.m_wes_to_satisfy) {
                result += word_equation_hash(we);
            }
            for (const auto& we : s.m_wes_to_fail) {
                result += word_equation_hash(we);
            }
            for (const auto& kv : s.m_lang_to_satisfy) {
                result += element_hash(kv.first) + language_hash(kv.second);
            }
            return result;
        }

        std::set<element> state::variables() const {
            std::set<element> result;
            for (const auto& we : m_wes_to_satisfy) {
                for (const auto& v : we.variables()) {
                    result.insert(v);
                }
            }
            for (const auto& we : m_wes_to_fail) {
                for (const auto& v : we.variables()) {
                    result.insert(v);
                }
            }
            for (const auto& var_lang : m_lang_to_satisfy) {
                result.insert(var_lang.first);
            }
            return result;
        }

        std::vector<std::vector<word_term>> state::eq_classes() const {
            std::map<word_term, std::size_t> word_class_tbl;
            std::vector<std::vector<word_term>> classes;
            for (const auto& we : m_wes_to_satisfy) {
                const word_term& w1 = we.lhs();
                const word_term& w2 = we.rhs();
                const auto& fit1 = word_class_tbl.find(w1);
                const auto& fit2 = word_class_tbl.find(w2);
                if (fit1 != word_class_tbl.end() && fit2 != word_class_tbl.end()) continue;
                if (fit1 == word_class_tbl.end() && fit2 == word_class_tbl.end()) {
                    classes.push_back({w1, w2});
                    const auto class_id = classes.size() - 1;
                    word_class_tbl[w1] = class_id;
                    word_class_tbl[w2] = class_id;
                    continue;
                }
                if (fit1 != word_class_tbl.end()) {
                    const auto class_id = fit1->second;
                    classes.at(class_id).push_back(w2);
                    word_class_tbl[w2] = class_id;
                } else {
                    const auto class_id = fit2->second;
                    classes.at(class_id).push_back(w1);
                    word_class_tbl[w1] = class_id;
                }
            }
            return classes;
        }

        const word_equation& state::smallest_eq() const {
            return m_wes_to_satisfy.empty() ? word_equation::null() : *m_wes_to_satisfy.begin();
        }

        const word_equation& state::only_one_eq_left() const {
            return m_wes_to_satisfy.size() == 1 ? *m_wes_to_satisfy.begin() : word_equation::null();
        }

        bool state::in_definition_form() const {
            static const auto& in_def_form = std::mem_fn(&word_equation::in_definition_form);
            return std::all_of(m_wes_to_satisfy.begin(), m_wes_to_satisfy.end(), in_def_form);
        }

        bool state::in_solved_form() const {
            return (in_definition_form() && definition_acyclic()) || m_wes_to_satisfy.empty();
        }

        bool state::eq_classes_inconsistent() const {
            const auto& unequalable = m_allow_empty_var ? word_term::unequalable
                                                        : word_term::unequalable_no_empty_var;
            for (const auto& cls : eq_classes()) {
                if (cls.size() == 2) {
                    if (unequalable(cls.at(0), cls.at(1))) return true;
                    continue;
                }
                std::vector<bool> select(cls.size());
                std::fill(select.end() - 2, select.end(), true);
                do {
                    std::vector<word_term> selected;
                    selected.reserve(2);
                    for (std::size_t i = 0; i < cls.size(); i++) {
                        if (select.at(i)) {
                            selected.push_back(cls.at(i));
                        }
                    }
                    if (unequalable(selected.at(0), selected.at(1))) return true;
                } while (std::next_permutation(select.begin(), select.end()));
            }
            return false;
        }

        bool state::diseq_inconsistent() const {
            return !m_wes_to_fail.empty() && m_wes_to_fail.begin()->empty();
        }

        bool state::unsolvable_by_check() const {
            const auto& unsolvable = std::bind(&word_equation::unsolvable, _1, m_allow_empty_var);
            return std::any_of(m_wes_to_satisfy.begin(), m_wes_to_satisfy.end(), unsolvable) ||
                   diseq_inconsistent();
        }

        bool state::unsolvable_by_inference() const {
            return diseq_inconsistent() || eq_classes_inconsistent();
        }

        void state::add_word_eq(const word_equation& we) {
            SASSERT(we);

            if (we.empty()) return;
            word_equation&& trimmed = we.trim_prefix();
            if (trimmed.empty()) return;
            m_wes_to_satisfy.insert(std::move(trimmed));
        }

        void state::add_word_diseq(const word_equation& we) {
            SASSERT(we);

            word_equation&& trimmed = we.trim_prefix();
            if (trimmed.unsolvable(m_allow_empty_var)) return;
            m_wes_to_fail.insert(std::move(trimmed));
        }

        void state::set_var_lang(const element& var, language&& lang) {
            SASSERT(var.typed(element::t::VAR));

            if (lang.is_empty()) {
                m_lang_to_satisfy.erase(var);
                return;
            }
            auto fit = m_lang_to_satisfy.find(var);
            if (fit != m_lang_to_satisfy.end()) {
                fit->second = std::move(lang);
                return;
            }
            m_lang_to_satisfy.emplace(std::make_pair(var, std::move(lang)));
        }

        state state::replace(const element& tgt, const word_term& subst) const {
            state result{m_allow_empty_var};
            for (const auto& we : m_wes_to_satisfy) {
                result.add_word_eq(we.replace(tgt, subst));
            }
            for (const auto& we : m_wes_to_fail) {
                result.add_word_diseq(we.replace(tgt, subst));
            }
            return result;
        }

        state state::remove(const element& tgt) const {
            return replace(tgt, {});
        }

        state state::remove_all(const std::set<element>& tgt) const {
            state result{m_allow_empty_var};
            for (const auto& we : m_wes_to_satisfy) {
                result.add_word_eq(we.remove_all(tgt));
            }
            for (const auto& we : m_wes_to_fail) {
                result.add_word_diseq(we.remove_all(tgt));
            }
            return result;
        }

        bool state::operator==(const state& other) const {
            return m_allow_empty_var == other.m_allow_empty_var &&
                   m_wes_to_satisfy == other.m_wes_to_satisfy &&
                   m_wes_to_fail == other.m_wes_to_fail &&
                   m_lang_to_satisfy == other.m_lang_to_satisfy;
        }

        bool state::operator<(const state& other) const {
            if (m_allow_empty_var != other.m_allow_empty_var) return false;
            if (m_wes_to_satisfy.size() < other.m_wes_to_satisfy.size()) return true;
            if (m_wes_to_satisfy.size() > other.m_wes_to_satisfy.size()) return false;
            if (m_wes_to_fail.size() < other.m_wes_to_fail.size()) return true;
            if (m_wes_to_fail.size() > other.m_wes_to_fail.size()) return false;
            // when having same length, do lexicographical compare
            return m_wes_to_satisfy < other.m_wes_to_satisfy || m_wes_to_fail < other.m_wes_to_fail;
        }

        std::ostream& operator<<(std::ostream& os, const state& s) {
            if (s.m_wes_to_satisfy.empty()) {
                return os << "(no word equation left)" << std::endl;
            }
            for (const auto& we : s.m_wes_to_satisfy) {
                os << we << '\n';
            }
            for (const auto& we : s.m_wes_to_fail) {
                os << "not (" << we << ")\n";
            }
            for (const auto& var_lang : s.m_lang_to_satisfy) {
                os << var_lang.first << " in {\n";
                os << var_lang.second << "}\n";
            }
            return os << std::flush;
        }

        bool state::dag_def_check_node(const def_graph& graph, const def_node& node,
                                       def_nodes& marked, def_nodes& checked) {
            if (checked.find(node) != checked.end()) return true;
            if (marked.find(node) != marked.end()) return false;

            marked.insert(node);
            const auto& dept_dests = graph.find(node);
            if (dept_dests != graph.end()) {
                for (const auto& next : dept_dests->second) {
                    if (!dag_def_check_node(graph, next, marked, checked)) return false;
                }
            }
            checked.insert(node);
            return true;
        }

        bool state::definition_acyclic() const {
            SASSERT(in_definition_form());

            def_graph graph;
            def_nodes marked;
            def_nodes checked;
            for (const auto& we : m_wes_to_satisfy) {
                const def_node& node = we.definition_var();
                if (graph.find(node) != graph.end()) return false; // definition not unique
                graph[node] = we.definition_body().variables();
            }
            for (const auto& dept_dests : graph) {
                if (!dag_def_check_node(graph, dept_dests.first, marked, checked)) return false;
            }
            return true;
        }

        neilsen_transforms::move neilsen_transforms::move::add_record(const element& e) const {
            std::vector<element> r{m_record};
            r.push_back(e);
            return {m_from, m_type, std::move(r)};
        };

        neilsen_transforms::mk_move::mk_move(const state& s, const word_equation& src)
                : m_state{s}, m_src{src} {}

        std::list<neilsen_transforms::action> neilsen_transforms::mk_move::operator()() {
            if (src_vars_empty()) {
                SASSERT(!m_src.rhs().has_constant());
                return {prop_empty()};
            }
            if (src_var_is_const()) {
                return {prop_const()};
            }
            if (m_src.check_heads(element::t::VAR, element::t::VAR)) {
                return handle_two_var();
            }
            return handle_one_var();
        }

        bool neilsen_transforms::mk_move::src_vars_empty() {
            return m_state.allows_empty_var() && m_src.lhs().empty();
        }

        bool neilsen_transforms::mk_move::src_var_is_const() {
            const word_term& def_body = m_src.definition_body();
            return def_body && (def_body.length() == 1 || !def_body.has_variable());
        }

        neilsen_transforms::action neilsen_transforms::mk_move::prop_empty() {
            const std::set<element> empty_vars{m_src.rhs().variables()};
            const std::vector<element> record{empty_vars.begin(), empty_vars.end()};
            return {{m_state, move::t::TO_EMPTY, record}, m_state.remove_all(empty_vars)};
        }

        neilsen_transforms::action neilsen_transforms::mk_move::prop_const() {
            const element& var = m_src.definition_var();
            const word_term& def = m_src.definition_body();
            std::vector<element> record{var};
            record.insert(record.end(), def.content().begin(), def.content().end());
            return {{m_state, move::t::TO_CONST, record}, m_state.replace(var, def)};
        }

        std::list<neilsen_transforms::action> neilsen_transforms::mk_move::handle_two_var() {
            const element::pair& hh = m_src.heads();
            const element& x = hh.first;
            const element& y = hh.second;
            std::list<action> result;
            result.push_back({{m_state, move::t::TO_VAR_VAR, {x, y}}, m_state.replace(x, {y, x})});
            result.push_back({{m_state, move::t::TO_VAR_VAR, {y, x}}, m_state.replace(y, {x, y})});
            if (m_state.allows_empty_var()) {
                result.push_back({{m_state, move::t::TO_EMPTY, {x}}, m_state.remove(x)});
                result.push_back({{m_state, move::t::TO_EMPTY, {y}}, m_state.remove(y)});
            } else {
                result.push_back({{m_state, move::t::TO_VAR, {x, y}}, m_state.replace(x, {y})});
            }
            return result;
        }

        std::list<neilsen_transforms::action> neilsen_transforms::mk_move::handle_one_var() {
            const element::pair& hh = m_src.heads();
            const bool var_const_headed = hh.first.typed(element::t::VAR);
            const element& v = var_const_headed ? hh.first : hh.second;
            const element& c = var_const_headed ? hh.second : hh.first;
            std::list<action> result;
            result.push_back({{m_state, move::t::TO_CHAR_VAR, {v, c}}, m_state.replace(v, {c, v})});
            if (m_state.allows_empty_var()) {
                result.push_back({{m_state, move::t::TO_EMPTY, {v}}, m_state.remove(v)});
            } else {
                result.push_back({{m_state, move::t::TO_CONST, {c}}, m_state.replace(v, {c})});
            }
            return result;
        }

        bool neilsen_transforms::record_graph::contains(const state& s) const {
            return m_backward_def.find(s) != m_backward_def.end();
        }

        const std::list<neilsen_transforms::move>&
        neilsen_transforms::record_graph::incoming_moves(const state& s) const {
            SASSERT(contains(s));
            return m_backward_def.find(s)->second;
        }

        void neilsen_transforms::record_graph::add_move(move&& m, const state& s) {
            SASSERT(contains(m.m_from) && contains(s));
            m_backward_def[s].push_back(std::move(m));
        }

        const state& neilsen_transforms::record_graph::add_state(state&& s) {
            SASSERT(!contains(s));
            auto&& pair = std::make_pair(std::move(s), std::list<move>{});
            return m_backward_def.emplace(std::move(pair)).first->first;
        }

        neilsen_transforms::neilsen_transforms(state&& root)
                : m_rec_root{m_records.add_state(std::move(root))} {
            m_pending.push(m_rec_root);
        }

        bool neilsen_transforms::should_explore_all() const {
            return true;
        }

        result neilsen_transforms::check(const bool split_var_empty_ahead) {
            if (in_status(result::SAT)) return m_status;
            if (split_var_empty_ahead && split_var_empty_cases() == result::SAT) return m_status;
            STRACE("str", tout << "[Check SAT]\n";);
            while (!m_pending.empty()) {
                const state& curr_s = m_pending.top();
                m_pending.pop();
                STRACE("str", tout << "from:\n" << curr_s << '\n';);
                for (auto& action : transform(curr_s)) {
                    if (m_records.contains(action.second)) {
                        m_records.add_move(std::move(action.first), action.second);
                        STRACE("str", tout << "already visited:\n" << action.second << '\n';);
                        continue;
                    }
                    const state& s = m_records.add_state(std::move(action.second));
                    m_records.add_move(std::move(action.first), s);
                    if (s.unsolvable_by_inference()) {
                        STRACE("str", tout << "failed:\n" << s << '\n';);
                        continue;
                    }
                    if (s.in_solved_form()) {
                        if (finish_after_found(s)) return m_status;
                        continue;
                    }
                    const word_equation& only_one_left = s.only_one_eq_left();
                    if (only_one_left && only_one_left.in_definition_form()) {
                        // solved form check failed, the we in definition form must be recursive
                        const word_equation& last_we_recursive_def = only_one_left;
                        if (!last_we_recursive_def.definition_body().has_constant()) {
                            if (finish_after_found(s)) return m_status;
                            continue;
                        }
                        STRACE("str", tout << "failed:\n" << s << '\n';);
                        continue;
                    }
                    STRACE("str", tout << "to:\n" << s << '\n';);
                    m_pending.push(s);
                }
            }
            return m_status = m_rec_success_leaves.empty() ? result::UNSAT : result::SAT;
        }

        bool neilsen_transforms::finish_after_found(const state& s) {
            STRACE("str", tout << "[Success Leaf]\n" << s << '\n';);
            m_rec_success_leaves.emplace_back(s);
            if (!should_explore_all()) {
                m_status = result::SAT;
                return true;
            }
            return false;
        }

        const state& neilsen_transforms::add_sibling_more_removed(const state& s, state&& sib,
                                                                  const element& v) {
            const state& added = m_records.add_state(std::move(sib));
            for (const auto& m : m_records.incoming_moves(s)) {
                m_records.add_move(m.add_record(v), added);
            }
            return added;
        }

        const state& neilsen_transforms::add_child_var_removed(const state& s, state&& c,
                                                               const element& v) {
            const state& added = m_records.add_state(std::move(c));
            m_records.add_move({s, move::t::TO_EMPTY, {v}}, added);
            return added;
        }

        result neilsen_transforms::split_var_empty_cases() {
            STRACE("str", tout << "[Split Empty Variable Cases]\n";);
            std::queue<state::cref> pending{split_first_level_var_empty()};
            SASSERT(m_pending.empty());
            if (in_status(result::SAT)) return m_status;
            while (!pending.empty()) {
                const state& curr_s = pending.front();
                pending.pop();
                m_pending.push(curr_s);
                for (const auto& var : curr_s.variables()) {
                    state&& next_s = curr_s.remove(var);
                    next_s.allow_empty_var(false);
                    if (m_records.contains(next_s)) {
                        for (const auto& m : m_records.incoming_moves(curr_s)) {
                            m_records.add_move(m.add_record(var), next_s);
                        }
                        continue;
                    }
                    next_s.allow_empty_var(true);
                    if (next_s.in_solved_form()) {
                        const state& s = add_sibling_more_removed(curr_s, std::move(next_s), var);
                        if (finish_after_found(s)) return m_status;
                        continue;
                    }
                    if (next_s.unsolvable_by_check()) {
                        next_s.allow_empty_var(false);
                        const state& s = add_sibling_more_removed(curr_s, std::move(next_s), var);
                        STRACE("str", tout << "failed:\n" << s << '\n';);
                        continue;
                    }
                    next_s.allow_empty_var(false);
                    const state& s = add_sibling_more_removed(curr_s, std::move(next_s), var);
                    pending.push(s);
                    STRACE("str", tout << "add:\n" << s << '\n';);
                }
            }
            return m_status = m_rec_success_leaves.empty() ? result::UNKNOWN : result::SAT;
        }

        std::queue<state::cref> neilsen_transforms::split_first_level_var_empty() {
            std::queue<state::cref> result;
            while (!m_pending.empty()) {
                const state& curr_s = m_pending.top();
                m_pending.pop();
                for (const auto& var : curr_s.variables()) {
                    state&& next_s = curr_s.remove(var);
                    next_s.allow_empty_var(false);
                    if (m_records.contains(next_s)) {
                        m_records.add_move({curr_s, move::t::TO_EMPTY, {var}}, next_s);
                        continue;
                    }
                    next_s.allow_empty_var(true);
                    if (next_s.in_solved_form()) {
                        const state& s = add_child_var_removed(curr_s, std::move(next_s), var);
                        if (finish_after_found(s)) return {};
                        continue;
                    }
                    if (next_s.unsolvable_by_check()) {
                        next_s.allow_empty_var(false);
                        const state& s = add_child_var_removed(curr_s, std::move(next_s), var);
                        STRACE("str", tout << "failed:\n" << s << '\n';);
                        continue;
                    }
                    next_s.allow_empty_var(false);
                    const state& s = add_child_var_removed(curr_s, std::move(next_s), var);
                    result.push(s);
                    STRACE("str", tout << "add:\n" << s << '\n';);
                }
            }
            return result;
        }

        std::list<neilsen_transforms::action> neilsen_transforms::transform(const state& s) const {
            SASSERT(!s.unsolvable_by_check() && s.word_eq_num() != 0);
            // no diseq-only handling for now
            return mk_move{s, s.smallest_eq()}();
        }

    }

    theory_str::theory_str(ast_manager& m, const theory_str_params& params)
            : theory{m.mk_family_id("seq")}, m_params{params}, m_rewrite{m}, m_util_a{m},
              m_util_s{m} {}

    void theory_str::display(std::ostream& os) const {
        os << "theory_str display" << std::endl;
    }

    void theory_str::init(context *ctx) {
        theory::init(ctx);
        STRACE("str", tout << "init\n";);
    }

    void theory_str::add_theory_assumptions(expr_ref_vector& assumptions) {
        STRACE("str", tout << "add_theory_assumptions\n";);
    }

    theory_var theory_str::mk_var(enode *const n) {
        STRACE("str", tout << "mk_var: " << mk_pp(n->get_owner(), get_manager()) << '\n';);
        if (!is_string_sort(n->get_owner()) && !is_regex_sort(n->get_owner())) {
            return null_theory_var;
        }
        if (is_attached_to_var(n)) {
            const theory_var v = n->get_th_var(get_id());
            STRACE("str", tout << "already attached to theory_var #" << v << '\n';);
            return v;
        }

        context& ctx = get_context();
        const theory_var v = theory::mk_var(n);
        ctx.attach_th_var(n, this, v);
        ctx.mark_as_relevant(n);
        STRACE("str", tout << "new theory_var #" << v << '\n';);
        return v;
    }

    bool theory_str::internalize_atom(app *const atom, const bool gate_ctx) {
        (void) gate_ctx;
        STRACE("str", tout << "internalize_atom: gate_ctx is " << gate_ctx << ", "
                           << mk_pp(atom, get_manager()) << '\n';);
        context& ctx = get_context();
        if (ctx.b_internalized(atom)) {
            STRACE("str", tout << "done before\n";);
            return true;
        }
        return internalize_term(atom);
    }

    bool theory_str::internalize_term(app *const term) {
        ast_manager& m = get_manager();
        context& ctx = get_context();
        SASSERT(is_of_this_theory(term));
        STRACE("str", tout << "internalize_term: " << mk_pp(term, m) << '\n';);
        if (ctx.e_internalized(term)) {
            STRACE("str", tout << "done before\n";);
            return true;
        }

        const unsigned num_args = term->get_num_args();
        for (unsigned i = 0; i < num_args; i++) {
            ctx.internalize(term->get_arg(i), false);
        }

        enode *const n = ctx.mk_enode(term, false, m.is_bool(term), true);
        for (unsigned i = 0; i < num_args; i++) {
            enode *arg = n->get_arg(i);
            const theory_var& v_arg = mk_var(arg);
            (void) v_arg;
            STRACE("str", tout << "arg has theory_var #" << v_arg << '\n';);
        }
        if (m.is_bool(term)) {
            const bool_var& bv = mk_bool_var(term);
            (void) bv;
            STRACE("str", tout << "term has bool_var #" << bv << '\n';);
        } else {
            const theory_var& v = mk_var(n);
            (void) v;
            STRACE("str", tout << "term has theory_var #" << v << '\n';);
        }
        return true;
    }

    void theory_str::init_search_eh() {
        STRACE("str", tout << "init_search\n";);
    }

    void theory_str::relevant_eh(app *const n) {
        STRACE("str", tout << "relevant: " << mk_pp(n, get_manager()) << '\n';);
        if (m_util_s.str.is_extract(n)) {
            handle_substr(n);
        } else if (m_util_s.str.is_itos(n)) {
            //handle_itos(n);
        } else if (m_util_s.str.is_stoi(n)) {
            //handle_stoi(n);
        } else if (m_util_s.str.is_at(n)) {
            handle_char_at(n);
        } else if (m_util_s.str.is_replace(n)) {
            //handle_replace(n);
        } else if (m_util_s.str.is_index(n)) {
            handle_index_of(n);
        }
    }


    void theory_str::assign_eh(bool_var v, const bool is_true) {
        ast_manager& m = get_manager();
        STRACE("str", tout << "assign: bool_var #" << v << " is " << is_true << ", "
                           << mk_pp(get_context().bool_var2expr(v), m) << '\n';);
        context& ctx = get_context();
        expr *e = ctx.bool_var2expr(v);
        expr *e1 = nullptr, *e2 = nullptr;

        if (m_util_s.str.is_prefix(e, e1, e2)) {
            if (is_true) {
                handle_prefix(e);
            } else {
                TRACE("str", tout << "TODO: not prefix\n";);
            }
        } else if (m_util_s.str.is_suffix(e, e1, e2)) {
            if (is_true) {
                handle_suffix(e);
            } else {
                TRACE("str", tout << "TODO: not suffix\n";);
            }
        } else if (m_util_s.str.is_contains(e, e1, e2)) {
            if (is_true) {
                handle_contains(e);
            } else {
                TRACE("str", tout << "TODO: not contains\n";);
            }
        } else if (m_util_s.str.is_in_re(e)) {
            handle_in_re(e, is_true);
        } else {
            TRACE("str", tout << "unhandled literal " << mk_pp(e, m) << "\n";);
            UNREACHABLE();
        }
    }

    void theory_str::new_eq_eh(theory_var x, theory_var y) {
        ast_manager& m = get_manager();
        const expr_ref l{get_enode(x)->get_owner(), m};
        const expr_ref r{get_enode(y)->get_owner(), m};
        m_word_eq_todo.push_back({l, r});
        STRACE("str", tout << "new_eq: " << l << " = " << r << '\n';);
    }

    void theory_str::new_diseq_eh(theory_var x, theory_var y) {
        ast_manager& m = get_manager();
        const expr_ref l{get_enode(x)->get_owner(), m};
        const expr_ref r{get_enode(y)->get_owner(), m};
        m_word_diseq_todo.push_back({l, r});
        STRACE("str", tout << "new_diseq: " << l << " != " << r << '\n';);
    }

    bool theory_str::can_propagate() {
        return false;
    }

    void theory_str::propagate() {
        STRACE("str", tout << "propagate" << '\n';);
    }

    void theory_str::push_scope_eh() {
        m_scope_level += 1;
        m_word_eq_todo.push_scope();
        m_word_diseq_todo.push_scope();
        m_membership_todo.push_scope();
        STRACE("str", tout << "push_scope: " << m_scope_level << '\n';);
    }

    void theory_str::pop_scope_eh(const unsigned num_scopes) {
        m_scope_level -= num_scopes;
        m_word_eq_todo.pop_scope(num_scopes);
        m_word_diseq_todo.pop_scope(num_scopes);
        m_membership_todo.pop_scope(num_scopes);
        m_rewrite.reset();
        STRACE("str", tout << "pop_scope: " << num_scopes << " (back to level "
                           << m_scope_level << ")\n";);
    }

    void theory_str::reset_eh() {
        STRACE("str", tout << "reset" << '\n';);
    }

    final_check_status theory_str::final_check_eh() {
        using namespace str;
        if (m_word_eq_todo.empty()) return FC_DONE;
        TRACE("str", tout << "final_check: level " << get_context().get_scope_level() << '\n';);

        state&& root = mk_state_from_todo();
        STRACE("str", tout << "root built:\n" << root << '\n';);
        if (root.unsolvable_by_inference()) {
            block_curr_assignment();
            return FC_CONTINUE;
        }
        neilsen_transforms solver{std::move(root)};
        if (solver.check() == result::SAT) {
            TRACE("str", tout << "final_check ends\n";);
            return FC_DONE;
        }
        block_curr_assignment();
        TRACE("str", tout << "final_check ends\n";);
        return FC_CONTINUE;
    }

    model_value_proc *theory_str::mk_value(enode *const n, model_generator& mg) {
        ast_manager& m = get_manager();
        app *const tgt = n->get_owner();
        (void) m;
        STRACE("str", tout << "mk_value: sort is " << mk_pp(m.get_sort(tgt), m) << ", "
                           << mk_pp(tgt, m) << '\n';);
        return alloc(expr_wrapper_proc, tgt);
    }

    void theory_str::init_model(model_generator& mg) {
        STRACE("str", tout << "init_model\n";);
    }

    void theory_str::finalize_model(model_generator& mg) {
        STRACE("str", tout << "finalize_model\n";);
    }

    lbool theory_str::validate_unsat_core(expr_ref_vector& unsat_core) {
        return l_undef;
    }

    bool theory_str::is_of_this_theory(expr *const e) const {
        return is_app(e) && to_app(e)->get_family_id() == get_family_id();
    }

    bool theory_str::is_string_sort(expr *const e) const {
        return m_util_s.str.is_string_term(e);
    }

    bool theory_str::is_regex_sort(expr *const e) const {
        return m_util_s.is_re(e);
    }

    bool theory_str::is_const_fun(expr *const e) const {
        return is_app(e) && to_app(e)->get_decl()->get_arity() == 0;
    }

    expr_ref theory_str::mk_sub(expr *a, expr *b) {
        ast_manager& m = get_manager();
        expr_ref result(m_util_a.mk_sub(a, b), m);
        m_rewrite(result);
        return result;
    }

    expr_ref
    theory_str::mk_skolem(symbol const& name, expr *e1, expr *e2, expr *e3, expr *e4, sort *range) {
        ast_manager& m = get_manager();
        expr *es[4] = {e1, e2, e3, e4};
        unsigned len = e4 ? 4 : (e3 ? 3 : (e2 ? 2 : 1));

        if (!range) {
            range = m.get_sort(e1);
        }
        return expr_ref(m_util_s.mk_skolem(name, len, es, range), m);
    }

    literal theory_str::mk_literal(expr *const e) {
        ast_manager& m = get_manager();
        context& ctx = get_context();
        expr_ref ex{e, m};
        m_rewrite(ex);
        if (!ctx.e_internalized(ex)) {
            ctx.internalize(ex, false);
        }
        enode *const n = ctx.get_enode(ex);
        ctx.mark_as_relevant(n);
        return ctx.get_literal(ex);
    }

    bool_var theory_str::mk_bool_var(expr *const e) {
        ast_manager& m = get_manager();
        STRACE("str", tout << "mk_bool_var: " << mk_pp(e, m) << '\n';);
        if (!m.is_bool(e)) {
            return null_bool_var;
        }
        context& ctx = get_context();
        SASSERT(!ctx.b_internalized(e));
        const bool_var& bv = ctx.mk_bool_var(e);
        ctx.set_var_theory(bv, get_id());
        ctx.set_enode_flag(bv, true);
        return bv;
    }

    str::element theory_str::mk_var_element(expr *const e) {
        SASSERT(is_string_sort(e) && is_const_fun(e));

        return {str::element::t::VAR, {to_app(e)->get_decl()->get_name().bare_str()}};
    }

    str::language theory_str::mk_language(expr *const e) {
        using namespace str;
        if (!m_aut_imp) {
            m_aut_imp = std::unique_ptr<zaut_adaptor>(
                    new zaut_adaptor{get_manager(), get_context()});
        }

        oaut_adaptor m_oaut_imp(get_manager());
        automaton::sptr aut = m_oaut_imp.mk_from_re_expr(e);

        return language{m_aut_imp->mk_from_re_expr(e)->determinize()};
    }

    str::word_term theory_str::mk_word_term(expr *const e) const {
        using namespace str;
        zstring s;
        if (m_util_s.str.is_string(e, s)) {
            return word_term::from_string(s);
        }
        if (m_util_s.str.is_concat(e)) {
            word_term result;
            for (unsigned i = 0; i < to_app(e)->get_num_args(); i++) {
                result.concat(mk_word_term(to_app(e)->get_arg(i)));
            }
            return result;
        }
        std::stringstream ss;
        ss << mk_pp(e, get_manager());
        return word_term::from_variable({ss.str().data()});
    }

    str::state theory_str::mk_state_from_todo() {
        str::state result;
        STRACE("str", tout << "[Build State]\nword equation todo:\n";);
        STRACE("str", if (m_word_eq_todo.empty()) tout << "--\n";);
        for (const auto& eq : m_word_eq_todo) {
            result.add_word_eq({mk_word_term(eq.first), mk_word_term(eq.second)});
            STRACE("str", tout << eq.first << " = " << eq.second << '\n';);
        }
        STRACE("str", tout << "word disequality todo:\n";);
        STRACE("str", if (m_word_diseq_todo.empty()) tout << "--\n";);
        for (const auto& diseq : m_word_diseq_todo) {
            result.add_word_diseq({mk_word_term(diseq.first), mk_word_term(diseq.second)});
            STRACE("str", tout << diseq.first << " != " << diseq.second << '\n';);
        }
        STRACE("str", tout << "membership todo:\n";);
        STRACE("str", if (m_membership_todo.empty()) tout << "--\n";);
        for (const auto& m : m_membership_todo) {
            result.set_var_lang(mk_var_element(m.first), mk_language(m.second));
            STRACE("str", tout << m.first << " is in " << m.second << '\n';);
        }
        return result;
    }

    void theory_str::add_axiom(expr *const e) {
        if (e == nullptr || get_manager().is_true(e)) return;

        context& ctx = get_context();
        SASSERT(!ctx.b_internalized(e));
        ctx.internalize(e, false);
        literal l{ctx.get_literal(e)};
        ctx.mark_as_relevant(l);
        ctx.mk_th_axiom(get_id(), 1, &l);
        STRACE("str", ctx.display_literal_verbose(tout << "[Assert]\n", l) << '\n';);
    }

    void theory_str::add_clause(std::initializer_list<literal> ls) {
        context& ctx = get_context();
        literal_vector lv;
        for (const auto& l : ls) {
            if (l != null_literal && l != false_literal) {
                ctx.mark_as_relevant(l);
                lv.push_back(l);
            }
        }
        ctx.mk_th_axiom(get_id(), lv.size(), lv.c_ptr());
        STRACE("str", ctx.display_literals_verbose(tout << "[Assert]\n", lv) << '\n';);
    }

    /*
      Note: this is copied and modified from theory_seq.cpp
      Let e = at(s, i)
        0 <= i < len(s)  ->  s = xey /\ len(x) = i /\ len(e) = 1
        i < 0 \/ i >= len(s)  ->  e = empty
    */
    void theory_str::handle_char_at(expr *e) {
        ast_manager& m = get_manager();
        expr *s = nullptr, *i = nullptr;
        VERIFY(m_util_s.str.is_at(e, s, i));
        expr_ref len_e(m_util_s.str.mk_length(e), m);
        expr_ref len_s(m_util_s.str.mk_length(s), m);
        expr_ref zero(m_util_a.mk_int(0), m);
        expr_ref one(m_util_a.mk_int(1), m);
        expr_ref x = mk_skolem(symbol("m_char_at_left"), s, i);
        expr_ref y = mk_skolem(symbol("m_char_at_right"), s, mk_sub(mk_sub(len_s, i), one));
        expr_ref xey(m_util_s.str.mk_concat(x, m_util_s.str.mk_concat(e, y)), m);
        expr_ref len_x(m_util_s.str.mk_length(x), m);
        expr_ref emp(m_util_s.str.mk_empty(m.get_sort(e)), m);

        literal i_ge_0 = mk_literal(m_util_a.mk_ge(i, zero));
        literal i_ge_len_s = mk_literal(m_util_a.mk_ge(mk_sub(i, m_util_s.str.mk_length(s)), zero));

        add_clause({~i_ge_0, i_ge_len_s, mk_eq(s, xey, false)});
        add_clause({~i_ge_0, i_ge_len_s, mk_eq(one, len_e, false)});
        add_clause({~i_ge_0, i_ge_len_s, mk_eq(i, len_x, false)});

        add_clause({i_ge_0, mk_eq(e, emp, false)});
        add_clause({~i_ge_len_s, mk_eq(e, emp, false)});
    }

    /*
      Note: this is copied and modified from theory_seq.cpp
      TBD: check semantics of extract, a.k.a, substr(s, i ,l)

      let e = extract(s, i, l)

      i is start index, l is length of substring starting at index.

      i < 0 => e = ""
      i >= |s| => e = ""
      l <= 0 => e = ""
      0 <= i < |s| & l > 0 => s = xey, |x| = i, |e| = min(l, |s|-i)

    this translates to:

      0 <= i <= |s| -> s = xey
      0 <= i <= |s| -> len(x) = i
      0 <= i <= |s| & 0 <= l <= |s| - i -> |e| = l
      0 <= i <= |s| & |s| < l + i  -> |e| = |s| - i
      i >= |s| => |e| = 0
      i < 0 => |e| = 0
      l <= 0 => |e| = 0

      It follows that:
      |e| = min(l, |s| - i) for 0 <= i < |s| and 0 < |l|
    */
    void theory_str::handle_substr(expr *e) {
        ast_manager& m = get_manager();
        expr *s = nullptr, *i = nullptr, *l = nullptr;
        VERIFY(m_util_s.str.is_extract(e, s, i, l));

        expr_ref x(mk_skolem(symbol("m_substr_left"), s, i), m);
        expr_ref ls(m_util_s.str.mk_length(s), m);
        expr_ref lx(m_util_s.str.mk_length(x), m);
        expr_ref le(m_util_s.str.mk_length(e), m);
        expr_ref ls_minus_i_l(mk_sub(mk_sub(ls, i), l), m);
        expr_ref y(mk_skolem(symbol("m_substr_right"), s, ls_minus_i_l), m);
        expr_ref xe(m_util_s.str.mk_concat(x, e), m);
        expr_ref xey(m_util_s.str.mk_concat(x, e, y), m);
        expr_ref zero(m_util_a.mk_int(0), m);

        literal i_ge_0 = mk_literal(m_util_a.mk_ge(i, zero));
        literal ls_le_i = mk_literal(m_util_a.mk_le(mk_sub(i, ls), zero));
        literal li_ge_ls = mk_literal(m_util_a.mk_ge(ls_minus_i_l, zero));
        literal l_ge_zero = mk_literal(m_util_a.mk_ge(l, zero));
        literal ls_le_0 = mk_literal(m_util_a.mk_le(ls, zero));

        add_clause({~i_ge_0, ~ls_le_i, mk_eq(xey, s, false)});
        add_clause({~i_ge_0, ~ls_le_i, mk_eq(lx, i, false)});
        add_clause({~i_ge_0, ~ls_le_i, ~l_ge_zero, ~li_ge_ls, mk_eq(le, l, false)});
        add_clause({~i_ge_0, ~ls_le_i, li_ge_ls, mk_eq(le, mk_sub(ls, i), false)});
        add_clause({~i_ge_0, ~ls_le_i, l_ge_zero, mk_eq(le, zero, false)});
        add_clause({i_ge_0, mk_eq(le, zero, false)});
        add_clause({ls_le_i, mk_eq(le, zero, false)});
        add_clause({~ls_le_0, mk_eq(le, zero, false)});
    }

    void theory_str::handle_index_of(expr *e) {
        ast_manager& m = get_manager();
        expr *s = nullptr, *t = nullptr, *offset = nullptr;
        rational r;
        VERIFY(m_util_s.str.is_index(e, t, s) || m_util_s.str.is_index(e, t, s, offset));

        expr_ref minus_one(m_util_a.mk_int(-1), m);
        expr_ref zero(m_util_a.mk_int(0), m);

        expr_ref emp(m_util_s.str.mk_empty(m.get_sort(t)), m);

        literal cnt = mk_literal(m_util_s.str.mk_contains(t, s));
        literal i_eq_m1 = mk_eq(e, minus_one, false);
        literal i_eq_0 = mk_eq(e, zero, false);
        literal s_eq_empty = mk_eq(s, emp, false);
        literal t_eq_empty = mk_eq(t, emp, false);

        add_clause({cnt, i_eq_m1});
        add_clause({~t_eq_empty, s_eq_empty, i_eq_m1});

        if (!offset || (m_util_a.is_numeral(offset, r) && r.is_zero())) {
            expr_ref x = mk_skolem(symbol("m_indexof_left"), t, s);
            expr_ref y = mk_skolem(symbol("m_indexof_right"), t, s);
            expr_ref xsy(m_util_s.str.mk_concat(x, s, y), m);
            expr_ref lenx(m_util_s.str.mk_length(x), m);
            add_clause({~s_eq_empty, i_eq_0});
            add_clause({~cnt, s_eq_empty, mk_eq(t, xsy, false)});
            add_clause({~cnt, s_eq_empty, mk_eq(e, lenx, false)});
            add_clause({~cnt, mk_literal(m_util_a.mk_ge(e, zero))});
            // tightest_prefix(s, x);
        } else {
            expr_ref len_t(m_util_s.str.mk_length(t), m);
            literal offset_ge_len = mk_literal(m_util_a.mk_ge(mk_sub(offset, len_t), zero));
            literal offset_le_len = mk_literal(m_util_a.mk_le(mk_sub(offset, len_t), zero));
            literal i_eq_offset = mk_eq(e, offset, false);
            add_clause({~offset_ge_len, s_eq_empty, i_eq_m1});
            add_clause({offset_le_len, i_eq_m1});
            add_clause({~offset_ge_len, ~offset_le_len, ~s_eq_empty, i_eq_offset});

            expr_ref x = mk_skolem(symbol("m_indexof_left"), t, s, offset);
            expr_ref y = mk_skolem(symbol("m_indexof_right"), t, s, offset);
            expr_ref indexof0(m_util_s.str.mk_index(y, s, zero), m);
            expr_ref offset_p_indexof0(m_util_a.mk_add(offset, indexof0), m);
            literal offset_ge_0 = mk_literal(m_util_a.mk_ge(offset, zero));

            add_clause(
                    {~offset_ge_0, offset_ge_len, mk_eq(t, m_util_s.str.mk_concat(x, y), false)});
            add_clause(
                    {~offset_ge_0, offset_ge_len, mk_eq(m_util_s.str.mk_length(x), offset, false)});
            add_clause({~offset_ge_0, offset_ge_len, ~mk_eq(indexof0, minus_one, false), i_eq_m1});
            add_clause({~offset_ge_0, offset_ge_len, ~mk_literal(m_util_a.mk_ge(indexof0, zero)),
                        mk_eq(offset_p_indexof0, e, false)});

            // offset < 0 => -1 = i
            add_clause({offset_ge_0, i_eq_m1});
        }
    }

    // e = prefix(x, y), check if x is a prefix of y
    void theory_str::handle_prefix(expr *e) {
        ast_manager& m = get_manager();
        expr *x = nullptr, *y = nullptr;
        VERIFY(m_util_s.str.is_prefix(e, x, y));

        expr_ref s = mk_skolem(symbol("m_prefix_right"), x, y);
        expr_ref xs(m_util_s.str.mk_concat(x, s), m);

        add_clause({mk_eq(y, xs, false)});
    }

    // e = suffix(x, y), check if x is a suffix of y
    void theory_str::handle_suffix(expr *e) {
        ast_manager& m = get_manager();
        expr *x = nullptr, *y = nullptr;
        VERIFY(m_util_s.str.is_suffix(e, x, y));

        expr_ref p = mk_skolem(symbol("m_suffix_left"), x, y);
        expr_ref px(m_util_s.str.mk_concat(p, x), m);

        add_clause({mk_eq(y, px, false)});
    }

    // e = contains(x, y)
    void theory_str::handle_contains(expr *e) {
        ast_manager& m = get_manager();
        expr *x = nullptr, *y = nullptr;
        VERIFY(m_util_s.str.is_contains(e, x, y));

        expr_ref p = mk_skolem(symbol("m_contains_left"), x, y);
        expr_ref s = mk_skolem(symbol("m_contains_right"), x, y);
        expr_ref pys(m_util_s.str.mk_concat(m_util_s.str.mk_concat(p, y), s), m);

        add_clause({mk_eq(x, pys, false)});
    }

    void theory_str::handle_in_re(expr *const e, const bool is_true) {
        expr *s = nullptr, *re = nullptr;
        VERIFY(m_util_s.str.is_in_re(e, s, re));
        ast_manager& m = get_manager();

        expr_ref tmp{e, m};
        m_rewrite(tmp);
        if ((m.is_false(tmp) && is_true) || (m.is_true(tmp) && !is_true)) {
            literal_vector lv;
            lv.push_back(is_true ? mk_literal(e) : ~mk_literal(e));
            set_conflict(lv);
            return;
        }
        expr_ref r{re, m};
        context& ctx = get_context();
        literal l = ctx.get_literal(e);
        if (!is_true) {
            r = m_util_s.re.mk_complement(re);
            l.neg();
        }
        m_membership_todo.push_back({{s, m}, r});
    }

    void theory_str::set_conflict(const literal_vector& lv) {
        context& ctx = get_context();
        const auto& js = ext_theory_conflict_justification{
                get_id(), ctx.get_region(), lv.size(), lv.c_ptr(), 0, nullptr, 0, nullptr};
        ctx.set_conflict(ctx.mk_justification(js));
        STRACE("str", ctx.display_literals_verbose(tout << "[Conflict]\n", lv) << '\n';);
    }

    void theory_str::block_curr_assignment() {
        ast_manager& m = get_manager();
        expr *refinement = nullptr;
        STRACE("str", tout << "[Refinement]\nformulas:\n";);
        for (const auto& we : m_word_eq_todo) {
            expr *const e = m.mk_not(mk_eq_atom(we.first, we.second));
            refinement = refinement == nullptr ? e : m.mk_or(refinement, e);
            STRACE("str", tout << we.first << " = " << we.second << '\n';);
        }
        for (const auto& wi : m_word_diseq_todo) {
            expr *const e = mk_eq_atom(wi.first, wi.second);
            refinement = refinement == nullptr ? e : m.mk_or(refinement, e);
            STRACE("str", tout << wi.first << " != " << wi.second << '\n';);
        }
        if (refinement != nullptr) {
            add_axiom(refinement);
        }
    }

    void theory_str::dump_assignments() const {
        STRACE("str", \
                ast_manager& m = get_manager();
                context& ctx = get_context();
                tout << "dump all assignments:\n";
                expr_ref_vector assignments{m};
                ctx.get_assignments(assignments);
                for (expr *const e : assignments) {
                    tout << mk_pp(e, m) << (ctx.is_relevant(e) ? "\n" : " (not relevant)\n");
                }
        );
    }

}<|MERGE_RESOLUTION|>--- conflicted
+++ resolved
@@ -1050,7 +1050,6 @@
             }
         }
 
-<<<<<<< HEAD
 //        void oaut::append(oaut& other) {
 //            using namespace fst;
 //            std::map<state,state> state_map;
@@ -1080,37 +1079,7 @@
 //            }
 //            RmEpsilon(&m_imp);
 //        }
-=======
-        void oaut::append(oaut& other) {
-            using namespace fst;
-            std::map<state,state> state_map;
-            set<state> my_finals=get_finals();
-
-            for (StateIterator<StdVectorFst> st_itr(other.m_imp);!st_itr.Done(); st_itr.Next()) {
-                StateId s=add_state();
-                StateId from = st_itr.Value();
-                state_map[from]=s;
-                if (other.m_imp.Final(from)!=Zero) {//is "from" a final state
-                    add_final(state_map[from]);
-                }
-            }
-            for (StateIterator<StdVectorFst> st_itr(other.m_imp);!st_itr.Done(); st_itr.Next()) {
-                StateId from = st_itr.Value();
-                for (ArcIterator<fst::StdVectorFst> arc_it(other.m_imp,st_itr.Value());!arc_it.Done();arc_it.Next()) {
-                    Label symbol = arc_it.Value().ilabel;
-                    StateId to = arc_it.Value().nextstate;
-                    m_imp.AddArc(state_map[from], makeArc(symbol, state_map[to]));
-                }
-            }
-
-            for (auto& s:my_finals) {
-                state other_init = other.m_imp.Start();
-                m_imp.AddArc(s, makeArc(0, state_map[other_init]));
-                remove_final(s);
-            }
-            RmEpsilon(&m_imp);
-        }
->>>>>>> 04346e92
+
 
         void oaut::totalize() {
             StateId sink = m_imp.AddState();

--- conflicted
+++ resolved
@@ -955,15 +955,9 @@
                     StateId to = arc_it.Value().nextstate;
                     if((symbol>=(int)'a' && symbol <= (int)'z')||
                        (symbol>=(int)'A' && symbol <= (int)'Z'))
-<<<<<<< HEAD
-                        out<<from<<"--"<<(char)(symbol-1)<<"-->"<<to<<std::endl;
+                        os<<from<<"--"<<(char)(symbol-1)<<"-->"<<to<<std::endl;
                     else
-                        out<<from<<"--"<<(symbol-1)<<"-->"<<to<<std::endl;
-=======
-                        os<<from<<"--"<<(char)symbol<<"-->"<<to<<std::endl;
-                    else
-                        os<<from<<"--"<<symbol<<"-->"<<to<<std::endl;
->>>>>>> d6148b26
+                        os<<from<<"--"<<(symbol-1)<<"-->"<<to<<std::endl;
                 }
                 if(m_imp.Final(from)!=Zero)//is "from" a final state
                     final_states.insert(from);
@@ -986,28 +980,10 @@
             return os;
         }
 
-<<<<<<< HEAD
-        void oaut::totalize(){
-            StateId sink = m_imp.AddState();
-            for(fst::StateIterator<fst::StdVectorFst> st_itr(m_imp);!st_itr.Done();st_itr.Next()){
-                StateId from = st_itr.Value();
-                std::set<Label> usedSymbols;
-                for(fst::ArcIterator<fst::StdVectorFst> arc_it(m_imp,st_itr.Value());!arc_it.Done();arc_it.Next()){
-                    Label symbol = arc_it.Value().ilabel;
-                    usedSymbols.insert(symbol);
-                }
-                for(Label i=1;i<=(maximal_char+1);i++){
-                    if(usedSymbols.find(i)==usedSymbols.end()){
-                        m_imp.AddArc(from, makeArc(i, sink));
-                    }
-                }
-
-            }
-=======
+
         std::ostream& oaut::display(std::ostream& os, const string& description) {
             os << description << std::endl;
             return display(os);
->>>>>>> d6148b26
         }
 
         bool oaut::operator==(const automaton& other) {
@@ -1024,7 +1000,6 @@
             }
         }
 
-<<<<<<< HEAD
 //        void append(oaut& other){
 //            using namespace fst;
 //            std::map<state,state> state_map;
@@ -1054,7 +1029,6 @@
 //            }
 //            RmEpsilon(&m_imp);
 //        }
-=======
         void oaut::cloneInternalStructure(internal& r_imp) {
             using namespace fst;
             const float Zero = std::numeric_limits<float>::infinity();
@@ -1077,36 +1051,35 @@
             }
         }
 
-        void oaut::append(oaut& other) {
-            using namespace fst;
-            std::map<state,state> state_map;
-            set<state> my_finals=get_finals();
-
-            for(StateIterator<StdVectorFst> st_itr(other.m_imp);!st_itr.Done(); st_itr.Next()){
-                StateId s=add_state();
-                StateId from = st_itr.Value();
-                state_map[from]=s;
-                if(other.m_imp.Final(from)!=Zero) {//is "from" a final state
-                    add_final(state_map[from]);
-                }
-            }
-            for(StateIterator<StdVectorFst> st_itr(other.m_imp);!st_itr.Done(); st_itr.Next()){
-                StateId from = st_itr.Value();
-                for(ArcIterator<fst::StdVectorFst> arc_it(other.m_imp,st_itr.Value());!arc_it.Done();arc_it.Next()){
-                    Label symbol = arc_it.Value().ilabel;
-                    StateId to = arc_it.Value().nextstate;
-                    m_imp.AddArc(state_map[from], makeArc(symbol, state_map[to]));
-                }
-            }
-
-            for(auto& s:my_finals){
-                state other_init = other.m_imp.Start();
-                m_imp.AddArc(s, makeArc(0, state_map[other_init]));
-                remove_final(s);
-            }
-            RmEpsilon(&m_imp);
-        }
->>>>>>> d6148b26
+//        void oaut::append(oaut& other) {
+//            using namespace fst;
+//            std::map<state,state> state_map;
+//            set<state> my_finals=get_finals();
+//
+//            for(StateIterator<StdVectorFst> st_itr(other.m_imp);!st_itr.Done(); st_itr.Next()){
+//                StateId s=add_state();
+//                StateId from = st_itr.Value();
+//                state_map[from]=s;
+//                if(other.m_imp.Final(from)!=Zero) {//is "from" a final state
+//                    add_final(state_map[from]);
+//                }
+//            }
+//            for(StateIterator<StdVectorFst> st_itr(other.m_imp);!st_itr.Done(); st_itr.Next()){
+//                StateId from = st_itr.Value();
+//                for(ArcIterator<fst::StdVectorFst> arc_it(other.m_imp,st_itr.Value());!arc_it.Done();arc_it.Next()){
+//                    Label symbol = arc_it.Value().ilabel;
+//                    StateId to = arc_it.Value().nextstate;
+//                    m_imp.AddArc(state_map[from], makeArc(symbol, state_map[to]));
+//                }
+//            }
+//
+//            for(auto& s:my_finals){
+//                state other_init = other.m_imp.Start();
+//                m_imp.AddArc(s, makeArc(0, state_map[other_init]));
+//                remove_final(s);
+//            }
+//            RmEpsilon(&m_imp);
+//        }
 
         void oaut::totalize() {
             StateId sink = m_imp.AddState();
@@ -1126,10 +1099,6 @@
             }
         }
 
-        automaton::sptr oaut_adaptor::mk_from_re_expr(expr *const re) {
-//            oaut::unit_test();
-            return mk_oaut_from_re_expr(re);
-        }
 
         // Convert a regular expression to an e-NFA using Thompson's construction
         std::shared_ptr<oaut> oaut_adaptor::mk_oaut_from_re_expr(expr *const e) {
@@ -1278,15 +1247,10 @@
             return str_form[0];
         }
 
-<<<<<<< HEAD
         automaton::sptr oaut_adaptor::mk_from_re_expr(expr *const re) {
             return mk_oaut_from_re_expr(re);
         }
 
-
-
-=======
->>>>>>> d6148b26
         language::language(const language& other) : m_type{other.m_type} {
             if (typed(t::AUT)) m_value.aut = other.m_value.aut;
         }

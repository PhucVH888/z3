--- conflicted
+++ resolved
@@ -52,17 +52,9 @@
         SASSERT(!m_model);
         // PARAM-TODO smt_params ---> params_ref
         m_model = alloc(proto_model, m_manager); // , m_context->get_fparams());
-<<<<<<< HEAD
         for (theory* th : m_context->theories()) {
             TRACE("model_generator_bug", tout << "init_model for theory: " << th->get_name() << "\n";);
             th->init_model(*this);
-=======
-        ptr_vector<theory>::const_iterator it  = m_context->begin_theories();
-        ptr_vector<theory>::const_iterator end = m_context->end_theories();
-        for (; it != end; ++it) {
-            TRACE("model", tout << "init_model for theory: " << (*it)->get_name() << "\n";);
-            (*it)->init_model(*this);
->>>>>>> e13d839e
         }
     }
 

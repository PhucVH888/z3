/*++
Copyright (c) 2006 Microsoft Corporation

Module Name:

    smt_setup.cpp

Abstract:

    <abstract>

Author:

    Leonardo de Moura (leonardo) 2008-06-24.

Revision History:

--*/
#include"smt_context.h"
#include"smt_setup.h"
#include"static_features.h"
#include"theory_arith.h"
#include"theory_dense_diff_logic.h"
#include"theory_diff_logic.h"
#include"theory_utvpi.h"
#include"theory_array.h"
#include"theory_array_full.h"
#include"theory_bv.h"
#include"theory_datatype.h"
#include"theory_dummy.h"
#include"theory_dl.h"
#include"theory_seq_empty.h"
<<<<<<< HEAD
#include"theory_pb.h"
=======
#include"theory_fpa.h"
>>>>>>> 7fe337da

namespace smt {

    setup::setup(context & c, smt_params & params):
        m_context(c),
        m_manager(c.get_manager()),
        m_params(params),
        m_already_configured(false) {
    }

    void setup::operator()(config_mode cm) {
        SASSERT(m_context.get_scope_level() == 0);
        SASSERT(!m_context.already_internalized());
        SASSERT(!m_already_configured);
        // if (m_params.m_mbqi && m_params.m_model_compact) {
        //    warning_msg("ignoring MODEL_COMPACT=true because it cannot be used with MBQI=true");
        //    m_params.m_model_compact = false;
        // }
        TRACE("setup", tout << "configuring logical context, logic: " << m_logic << "\n";);
        m_already_configured = true;
        switch (cm) {
        case CFG_BASIC: setup_unknown(); break;
        case CFG_LOGIC: setup_default(); break;
        case CFG_AUTO:  setup_auto_config(); break;
        }
    }

    void setup::setup_default() {
        if (m_logic == "QF_UF") 
            setup_QF_UF();
        else if (m_logic == "QF_RDL")
            setup_QF_RDL();
        else if (m_logic == "QF_IDL")
            setup_QF_IDL();
        else if (m_logic == "QF_UFIDL")
            setup_QF_UFIDL();
        else if (m_logic == "QF_LRA")
            setup_QF_LRA();
        else if (m_logic == "QF_LIA")
            setup_QF_LIA();
        else if (m_logic == "QF_UFLIA")
            setup_QF_UFLIA();
        else if (m_logic == "QF_UFLRA")
            setup_QF_UFLRA();
        else if (m_logic == "QF_AX")
            setup_QF_AX();
        else if (m_logic == "QF_AUFLIA")
            setup_QF_AUFLIA();
        else if (m_logic == "QF_BV")
            setup_QF_BV();
        else if (m_logic == "QF_AUFBV")
            setup_QF_AUFBV();
        else if (m_logic == "QF_ABV")
            setup_QF_AUFBV();
        else if (m_logic == "QF_UFBV")
            setup_QF_AUFBV();
        else if (m_logic == "QF_BVRE")
            setup_QF_BVRE();
        else if (m_logic == "AUFLIA")
            setup_AUFLIA();
        else if (m_logic == "AUFLIRA")
            setup_AUFLIRA();
        else if (m_logic == "AUFNIRA")
            setup_AUFNIRA();
        else if (m_logic == "AUFLIA+")
            setup_AUFLIA();
        else if (m_logic == "AUFLIA-")
            setup_AUFLIA();
        else if (m_logic == "AUFLIRA+")
            setup_AUFLIRA();
        else if (m_logic == "AUFLIRA-")
            setup_AUFLIRA();
        else if (m_logic == "AUFNIRA+")
            setup_AUFLIRA();
        else if (m_logic == "AUFNIRA-")
            setup_AUFLIRA();
        else if (m_logic == "UFNIA")
            setup_UFNIA();
        else if (m_logic == "UFLRA")
            setup_UFLRA();
        else if (m_logic == "LRA")
            setup_LRA();
        else if (m_logic == "QF_FP")
            setup_QF_FP();
        else if (m_logic == "QF_FPBV")
            setup_QF_FPBV();
        else
            setup_unknown();
    }

    void setup::setup_auto_config() {
        static_features    st(m_manager);
        IF_VERBOSE(100, verbose_stream() << "(smt.configuring)\n";);
        TRACE("setup", tout << "setup, logic: " << m_logic << "\n";);
        // HACK: do not collect features for QF_BV and QF_AUFBV... since they do not use them...
        if (m_logic == "QF_BV") {
            setup_QF_BV();
        }
        else if (m_logic == "QF_AUFBV" || m_logic == "QF_ABV" || m_logic == "QF_UFBV") {
            setup_QF_AUFBV();
        }
        else {
            IF_VERBOSE(100, verbose_stream() << "(smt.collecting-features)\n";);
            st.collect(m_context.get_num_asserted_formulas(), m_context.get_asserted_formulas());
            IF_VERBOSE(1000, st.display_primitive(verbose_stream()););
            if (m_logic == "QF_UF") 
                setup_QF_UF(st);
            else if (m_logic == "QF_RDL")
                setup_QF_RDL(st);
            else if (m_logic == "QF_IDL")
                setup_QF_IDL(st);
            else if (m_logic == "QF_UFIDL")
                setup_QF_UFIDL(st);
            else if (m_logic == "QF_LRA")
                setup_QF_LRA(st);
            else if (m_logic == "QF_LIA")
                setup_QF_LIA(st);
            else if (m_logic == "QF_UFLIA")
                setup_QF_UFLIA(st);
            else if (m_logic == "QF_UFLRA")
                setup_QF_UFLRA();
            else if (m_logic == "QF_AX")
                setup_QF_AX(st);
            else if (m_logic == "QF_BVRE")
                 setup_QF_BVRE();
            else if (m_logic == "QF_AUFLIA")
                setup_QF_AUFLIA(st);
            else if (m_logic == "AUFLIA")
                setup_AUFLIA(st);
            else if (m_logic == "AUFLIRA")
                setup_AUFLIRA();
            else if (m_logic == "AUFNIRA")
                setup_AUFNIRA();
            else if (m_logic == "AUFLIA+")
                setup_AUFLIA();
            else if (m_logic == "AUFLIA-")
                setup_AUFLIA();
            else if (m_logic == "AUFLIRA+")
                setup_AUFLIRA();
            else if (m_logic == "AUFLIRA-")
                setup_AUFLIRA();
            else if (m_logic == "AUFNIRA+")
                setup_AUFLIRA();
            else if (m_logic == "AUFNIRA-")
                setup_AUFLIRA();
            else if (m_logic == "UFNIA")
                setup_UFNIA();
            else if (m_logic == "LRA")
                setup_LRA();
            else 
                setup_unknown(st);
        }
    }

    void check_no_arithmetic(static_features const & st, char const * logic) {
        if (st.m_num_arith_ineqs > 0 || st.m_num_arith_terms > 0 || st.m_num_arith_eqs > 0) 
            throw default_exception("Benchmark constains arithmetic, but specified loging does not support it.");
    }

    void setup::setup_QF_UF() {
        m_params.m_relevancy_lvl           = 0;
        m_params.m_nnf_cnf                 = false;
    }

    void setup::setup_QF_BVRE() {
        setup_QF_BV();
        setup_QF_LIA();
        m_context.register_plugin(alloc(smt::theory_seq_empty, m_manager));
    }

    void setup::setup_QF_UF(static_features const & st) {
        check_no_arithmetic(st, "QF_UF");
        m_params.m_relevancy_lvl           = 0;
        m_params.m_nnf_cnf                 = false;
        m_params.m_restart_strategy        = RS_LUBY;
        m_params.m_phase_selection         = PS_CACHING_CONSERVATIVE2;
        m_params.m_random_initial_activity = IA_RANDOM;
        TRACE("setup",
              tout << "st.m_num_theories: " << st.m_num_theories << "\n";
              tout << "st.m_num_uninterpreted_functions: " << st.m_num_uninterpreted_functions << "\n";);
    }

    void setup::setup_QF_RDL() {
        m_params.m_relevancy_lvl       = 0;
        m_params.m_arith_expand_eqs    = true;
        m_params.m_arith_reflect       = false;
        m_params.m_arith_propagate_eqs = false;
        m_params.m_nnf_cnf             = false;
        setup_mi_arith();
    }

    static bool is_dense(static_features const & st) {
        return 
            st.m_num_uninterpreted_constants < 1000 &&
            (st.m_num_arith_eqs + st.m_num_arith_ineqs) > st.m_num_uninterpreted_constants * 9;
    }

    bool is_in_diff_logic(static_features const & st) {
        return 
            st.m_num_arith_eqs == st.m_num_diff_eqs && 
            st.m_num_arith_terms == st.m_num_diff_terms && 
            st.m_num_arith_ineqs == st.m_num_diff_ineqs;
    }

    bool is_diff_logic(static_features const & st) {
        return 
            is_in_diff_logic(st) && 
            (st.m_num_diff_ineqs > 0 || st.m_num_diff_eqs > 0 || st.m_num_diff_terms > 0)
            ;
    }

    void check_no_uninterpreted_functions(static_features const & st, char const * logic) {
        if (st.m_num_uninterpreted_functions != 0)
            throw default_exception("Benchmark contains uninterpreted function symbols, but specified logic does not support them.");
    }

    void setup::setup_QF_RDL(static_features & st) {
        if (!is_in_diff_logic(st))
            throw default_exception("Benchmark is not in QF_RDL (real difference logic).");
        if (st.m_has_int)
            throw default_exception("Benchmark has integer variables but it is marked as QF_RDL (real difference logic).");
        TRACE("setup", tout << "setup_QF_RDL(st)\n";);
        check_no_uninterpreted_functions(st, "QF_RDL");
        m_params.m_relevancy_lvl       = 0;
        m_params.m_arith_expand_eqs    = true;
        m_params.m_arith_reflect       = false;
        m_params.m_arith_propagate_eqs = false;
        m_params.m_nnf_cnf             = false;
        if (is_dense(st)) {
            m_params.m_restart_strategy = RS_GEOMETRIC;
            m_params.m_restart_adaptive = false;
            m_params.m_phase_selection  = PS_CACHING;
        }
        // The smi theories use fixed size integers instead of rationals.
        // They have support for epsilons for modeling strict inequalities, but they
        // cannot handle rational numbers.
        // It is only safe to use them when the input does not contain rational numbers.
        // Moreover, if model construction is enabled, then rational numbers may be needed
        // to compute the actual value of epsilon even if the input does not have rational numbers.
        // Example: (x < 1) and (x > 0)
        if (m_manager.proofs_enabled()) {
            m_context.register_plugin(alloc(smt::theory_mi_arith, m_manager, m_params));
        }
        else if (!m_params.m_arith_auto_config_simplex && is_dense(st)) {
            if (!st.m_has_rational && !m_params.m_model && st.m_arith_k_sum < rational(INT_MAX / 8))
                m_context.register_plugin(alloc(smt::theory_dense_smi, m_manager, m_params));
            else
                m_context.register_plugin(alloc(smt::theory_dense_mi, m_manager, m_params));
        }
        else {
            if (m_params.m_arith_auto_config_simplex || st.m_num_uninterpreted_constants > 4 * st.m_num_bool_constants 
                || st.m_num_ite_terms > 0 /* theory_rdl and theory_frdl do not support ite-terms */) {
                // if (!st.m_has_rational && !m_params.m_model && st.m_arith_k_sum < rational(INT_MAX / 8)) {
                //   TRACE("rdl_bug", tout << "using theory_smi_arith\n";);
                //    m_context.register_plugin(alloc(smt::theory_smi_arith, m_manager, m_params));
                // }
                // else {
                TRACE("rdl_bug", tout << "using theory_mi_arith\n";);
                m_context.register_plugin(alloc(smt::theory_mi_arith, m_manager, m_params));
                // }
            }
            else {
                m_params.m_arith_bound_prop           = BP_NONE;
                m_params.m_arith_propagation_strategy = ARITH_PROP_AGILITY;
                m_params.m_arith_add_binary_bounds    = true;
                if (!st.m_has_rational && !m_params.m_model && st.m_arith_k_sum < rational(INT_MAX / 8))
                    m_context.register_plugin(alloc(smt::theory_frdl, m_manager, m_params));
                else
                    m_context.register_plugin(alloc(smt::theory_rdl, m_manager, m_params));
            }
        }
    }

    void setup::setup_QF_IDL() {
        TRACE("setup", tout << "setup_QF_IDL()\n";);
        m_params.m_relevancy_lvl       = 0;
        m_params.m_arith_expand_eqs    = true;
        m_params.m_arith_reflect       = false;
        m_params.m_arith_propagate_eqs = false;
        m_params.m_arith_small_lemma_size = 30;
        m_params.m_nnf_cnf             = false;
        setup_i_arith();
    }

    void setup::setup_QF_IDL(static_features & st) {
        if (!is_in_diff_logic(st))
            throw default_exception("Benchmark is not in QF_IDL (integer difference logic).");
        if (st.m_has_real)
            throw default_exception("Benchmark has real variables but it is marked as QF_IDL (integer difference logic).");
        TRACE("setup", tout << "setup QF_IDL, m_arith_k_sum: " << st.m_arith_k_sum << " m_num_diff_terms: " << st.m_num_arith_terms << "\n";
              st.display_primitive(tout););
        TRACE("setup", tout << "setup_QF_IDL(st)\n";);
        check_no_uninterpreted_functions(st, "QF_IDL");
        m_params.m_relevancy_lvl       = 0;
        m_params.m_arith_expand_eqs    = true;
        m_params.m_arith_reflect       = false;
        m_params.m_arith_propagate_eqs = false;
        m_params.m_arith_small_lemma_size = 30;
        m_params.m_nnf_cnf             = false;
        if (st.m_num_uninterpreted_constants > 5000)
            m_params.m_relevancy_lvl   = 2;
        else if (st.m_cnf && !is_dense(st))
            m_params.m_phase_selection = PS_CACHING_CONSERVATIVE2;
        else
            m_params.m_phase_selection = PS_CACHING;
        if (is_dense(st) && st.m_num_bin_clauses + st.m_num_units == st.m_num_clauses) {
            m_params.m_restart_adaptive    = false;
            m_params.m_restart_strategy    = RS_GEOMETRIC;
        }
        if (st.m_cnf && st.m_num_units == st.m_num_clauses) {
            // the problem is just a big conjunction... using randomization to deal with crafted benchmarks
            m_params.m_random_initial_activity = IA_RANDOM;
        }

        TRACE("setup", 
              tout << "RELEVANCY: " << m_params.m_relevancy_lvl << "\n";
              tout << "ARITH_EQ_BOUNDS: " << m_params.m_arith_eq_bounds << "\n";);

        if (m_manager.proofs_enabled()) {
            m_context.register_plugin(alloc(smt::theory_mi_arith, m_manager, m_params));
        }
        else if (!m_params.m_arith_auto_config_simplex && is_dense(st)) {
            TRACE("setup", tout << "using dense diff logic...\n";);
            m_params.m_phase_selection = PS_CACHING_CONSERVATIVE;
            if (st.m_arith_k_sum < rational(INT_MAX / 8))
                m_context.register_plugin(alloc(smt::theory_dense_si, m_manager, m_params));
            else
                m_context.register_plugin(alloc(smt::theory_dense_i, m_manager, m_params));

        }
        else if (!m_params.m_arith_auto_config_simplex && !is_dense(st)) {
            m_context.register_plugin(alloc(smt::theory_idl, m_manager, m_params));            
        }
        else {
            // if (st.m_arith_k_sum < rational(INT_MAX / 8)) {
            //    TRACE("setup", tout << "using small integer simplex...\n";);
            //    m_context.register_plugin(alloc(smt::theory_si_arith, m_manager, m_params));
            // }
            // else {
            TRACE("setup", tout << "using big integer simplex...\n";);
            m_context.register_plugin(alloc(smt::theory_i_arith, m_manager, m_params));
            // }
        }
    }

    void setup::setup_QF_UFIDL() {
        TRACE("setup", tout << "setup_QF_UFIDL()\n";);
        m_params.m_relevancy_lvl    = 0;
        m_params.m_arith_reflect    = false;
        m_params.m_nnf_cnf          = false;
        m_params.m_arith_eq_bounds  = true;
        m_params.m_arith_expand_eqs = true;
        m_params.m_phase_selection  = PS_ALWAYS_FALSE;
        m_params.m_restart_strategy = RS_GEOMETRIC;
        m_params.m_restart_factor   = 1.5;
        m_params.m_restart_adaptive = false;
        setup_i_arith();
    }

    void setup::setup_QF_UFIDL(static_features & st) {
        TRACE("setup", tout << "setup_QF_UFIDL(st)\n";);
        if (st.m_has_real)
            throw default_exception("Benchmark has real variables but it is marked as QF_UFIDL (uninterpreted functions and difference logic).");
        m_params.m_relevancy_lvl    = 0;
        m_params.m_arith_reflect    = false;
        m_params.m_nnf_cnf          = false;
        if (st.m_num_uninterpreted_functions == 0) {
            m_params.m_arith_expand_eqs       = true;
            m_params.m_arith_propagate_eqs    = false;
            if (is_dense(st)) {
                m_params.m_arith_small_lemma_size = 128;
                m_params.m_lemma_gc_half          = true;
                m_params.m_restart_strategy       = RS_GEOMETRIC;
                
                if (m_manager.proofs_enabled()) {
                    m_context.register_plugin(alloc(smt::theory_mi_arith, m_manager, m_params));
                }
                else if (st.m_arith_k_sum < rational(INT_MAX / 8))
                    m_context.register_plugin(alloc(smt::theory_dense_si, m_manager, m_params));
                else
                    m_context.register_plugin(alloc(smt::theory_dense_i, m_manager, m_params));
                return;
            }
        }
#if 0
        switch (m_params.m_arith_mode) {
        case AS_DIFF_LOGIC:
        case AS_DENSE_DIFF_LOGIC:
        case AS_UTVPI:
            setup_arith();
            return;
        }
#endif
        m_params.m_arith_eq_bounds  = true;
        m_params.m_phase_selection  = PS_ALWAYS_FALSE;
        m_params.m_restart_strategy = RS_GEOMETRIC;
        m_params.m_restart_factor   = 1.5;
        m_params.m_restart_adaptive = false;
        if (m_manager.proofs_enabled()) {
            m_context.register_plugin(alloc(smt::theory_mi_arith, m_manager, m_params));
        }
        // else if (st.m_arith_k_sum < rational(INT_MAX / 8))
        //   m_context.register_plugin(alloc(smt::theory_dense_si, m_manager, m_params));
        else
            m_context.register_plugin(alloc(smt::theory_i_arith, m_manager, m_params));
    }

    void setup::setup_QF_LRA() {
        TRACE("setup", tout << "setup_QF_LRA(st)\n";);
        m_params.m_relevancy_lvl       = 0;
        m_params.m_arith_expand_eqs    = true;
        m_params.m_arith_reflect       = false;
        m_params.m_arith_propagate_eqs = false;
        m_params.m_eliminate_term_ite  = true;
        m_params.m_nnf_cnf             = false;
        setup_mi_arith();
    }

    void setup::setup_QF_LRA(static_features const & st) {
        check_no_uninterpreted_functions(st, "QF_LRA");
        m_params.m_relevancy_lvl       = 0;
        m_params.m_arith_expand_eqs    = true;
        m_params.m_arith_reflect       = false;
        m_params.m_arith_propagate_eqs = false;
        m_params.m_eliminate_term_ite  = true;
        m_params.m_nnf_cnf             = false;
        if (numerator(st.m_arith_k_sum) > rational(2000000) && denominator(st.m_arith_k_sum) > rational(500)) {
            m_params.m_relevancy_lvl       = 2;
            m_params.m_relevancy_lemma     = false;
        }
        if (st.m_cnf) {
            m_params.m_phase_selection = PS_CACHING_CONSERVATIVE2;
        }
        else {
            m_params.m_restart_strategy      = RS_GEOMETRIC;
            m_params.m_arith_stronger_lemmas = false;
            m_params.m_phase_selection       = PS_ALWAYS_FALSE;
            m_params.m_restart_adaptive      = false;
        }
        m_params.m_arith_small_lemma_size = 32;
        setup_mi_arith();
    }

    void setup::setup_QF_LIA() {
        TRACE("setup", tout << "setup_QF_LIA(st)\n";);
        m_params.m_relevancy_lvl       = 0;
        m_params.m_arith_expand_eqs    = true;
        m_params.m_arith_reflect       = false; 
        m_params.m_arith_propagate_eqs = false;
        m_params.m_nnf_cnf             = false;
        setup_i_arith();
    }

    void setup::setup_QF_LIA(static_features const & st) {
        check_no_uninterpreted_functions(st, "QF_LIA");
        TRACE("setup", tout << "QF_LIA setup\n";);

        m_params.m_relevancy_lvl       = 0;
        m_params.m_arith_expand_eqs    = true;
        m_params.m_arith_reflect       = false; 
        m_params.m_arith_propagate_eqs = false;
        m_params.m_nnf_cnf             = false;
        if (st.m_max_ite_tree_depth > 50) {
            m_params.m_arith_expand_eqs     = false;
            m_params.m_pull_cheap_ite_trees = true;
            m_params.m_arith_propagate_eqs  = true;
            m_params.m_relevancy_lvl        = 2; 
            m_params.m_relevancy_lemma      = false;
        }
        else if (st.m_num_clauses == st.m_num_units) {
            m_params.m_arith_gcd_test         = false;
            m_params.m_arith_branch_cut_ratio = 4;
            m_params.m_relevancy_lvl          = 2; 
            m_params.m_arith_expand_eqs       = true;
            m_params.m_eliminate_term_ite     = true;
            // if (st.m_num_exprs < 5000 && st.m_num_ite_terms < 50) { // safeguard to avoid high memory consumption
            // TODO: implement analsysis function to decide where lift ite is too expensive.
            //    m_params.m_lift_ite           = LI_FULL;
            // }
        } 
        else {
            m_params.m_eliminate_term_ite   = true;
            m_params.m_phase_selection      = PS_CACHING;
            m_params.m_restart_adaptive     = false;
            m_params.m_restart_strategy     = RS_GEOMETRIC;
            m_params.m_restart_factor       = 1.5;
        }
        if (st.m_num_bin_clauses + st.m_num_units == st.m_num_clauses && st.m_cnf && st.m_arith_k_sum > rational(100000)) {
            m_params.m_arith_bound_prop      = BP_NONE;
            m_params.m_arith_stronger_lemmas = false;
        }
        setup_i_arith();
    }

    void setup::setup_QF_UFLIA() {
        m_params.m_relevancy_lvl       = 0;
        m_params.m_arith_reflect       = false; 
        m_params.m_nnf_cnf             = false;
        m_params.m_arith_propagation_threshold = 1000;
        setup_i_arith();
    }

    void setup::setup_QF_UFLIA(static_features & st) {
        if (st.m_has_real)
            throw default_exception("Benchmark has real variables but it is marked as QF_UFLIA (uninterpreted functions and linear integer arithmetic).");
        setup_QF_UFLIA();
    }

    void setup::setup_QF_UFLRA() {
        m_params.m_relevancy_lvl       = 0;
        m_params.m_arith_reflect       = false; 
        m_params.m_nnf_cnf             = false;
        setup_mi_arith();
    }

    void setup::setup_QF_BV() {
        m_params.m_relevancy_lvl       = 0;
        m_params.m_arith_reflect       = false; 
        m_params.m_bv_cc               = false;
        m_params.m_bb_ext_gates        = true;
        m_params.m_nnf_cnf             = false;
        m_context.register_plugin(alloc(smt::theory_bv, m_manager, m_params, m_params));
    }

    void setup::setup_QF_AUFBV() {
        m_params.m_array_mode          = AR_SIMPLE;
        m_params.m_relevancy_lvl       = 0;
        m_params.m_bv_cc               = false;
        m_params.m_bb_ext_gates        = true;
        m_params.m_nnf_cnf             = false;
        m_context.register_plugin(alloc(smt::theory_bv, m_manager, m_params, m_params));
        m_context.register_plugin(alloc(smt::theory_array, m_manager, m_params));
    }

    void setup::setup_QF_AX() {
        m_params.m_array_mode          = AR_SIMPLE;
        m_params.m_nnf_cnf             = false;
        m_context.register_plugin(alloc(smt::theory_array, m_manager, m_params));
    }

    void setup::setup_QF_AX(static_features const & st) {
        m_params.m_array_mode          = AR_SIMPLE;
        m_params.m_nnf_cnf             = false;
        if (st.m_num_clauses == st.m_num_units) {
            m_params.m_relevancy_lvl       = 0;
            m_params.m_phase_selection     = PS_ALWAYS_FALSE;
        }
        else {
            m_params.m_relevancy_lvl       = 2;
        }
        m_context.register_plugin(alloc(smt::theory_array, m_manager, m_params));
    }

    void setup::setup_QF_AUFLIA() {
        TRACE("QF_AUFLIA", tout << "no static features\n";);
        m_params.m_array_mode          = AR_SIMPLE;
        m_params.m_nnf_cnf             = false;
        m_params.m_relevancy_lvl       = 2;
        m_params.m_restart_strategy    = RS_GEOMETRIC;
        m_params.m_restart_factor      = 1.5;
        m_params.m_phase_selection     = PS_CACHING_CONSERVATIVE2;
        setup_i_arith();
        m_context.register_plugin(alloc(smt::theory_array, m_manager, m_params));
    }

    void setup::setup_QF_AUFLIA(static_features const & st) {
        m_params.m_array_mode          = AR_SIMPLE;
        if (st.m_has_real)
            throw default_exception("Benchmark has real variables but it is marked as QF_AUFLIA (arrays, uninterpreted functions and linear integer arithmetic).");
        m_params.m_nnf_cnf             = false;
        if (st.m_num_clauses == st.m_num_units) {
            TRACE("QF_AUFLIA", tout << "using relevancy: 0\n";);
            m_params.m_relevancy_lvl       = 0;
            m_params.m_phase_selection     = PS_ALWAYS_FALSE;
        }
        else {
            m_params.m_relevancy_lvl           = 0; // it was 2, for some reason 2 doesn't work anymore TODO: investigate
            m_params.m_restart_strategy        = RS_GEOMETRIC;
            m_params.m_restart_factor          = 1.5;
            m_params.m_phase_selection         = PS_CACHING_CONSERVATIVE2;
            m_params.m_random_initial_activity = IA_ZERO;
        }
        // if (st.m_num_arith_ineqs == st.m_num_diff_ineqs && st.m_num_arith_eqs == st.m_num_diff_eqs && st.m_arith_k_sum < rational(INT_MAX / 8)) 
        //    m_context.register_plugin(new smt::theory_si_arith(m_manager, m_params));
        // else 
        setup_i_arith();
        m_context.register_plugin(alloc(smt::theory_array, m_manager, m_params));
    }

    void setup::setup_AUFLIA(bool simple_array) {
        TRACE("setup", tout << "AUFLIA\n";);
        m_params.m_array_mode              = simple_array ? AR_SIMPLE : AR_FULL;
        m_params.m_pi_use_database         = true;
        m_params.m_phase_selection         = PS_ALWAYS_FALSE;
        m_params.m_restart_strategy        = RS_GEOMETRIC;
        m_params.m_restart_factor          = 1.5;
        m_params.m_eliminate_bounds        = true;
        m_params.m_qi_quick_checker        = MC_UNSAT;
        m_params.m_propagate_booleans      = true;
        m_params.m_qi_lazy_threshold       = 20;
        // m_params.m_qi_max_eager_multipatterns = 10; /// <<< HACK
        m_params.m_mbqi                    = true; // enabling MBQI and MACRO_FINDER by default :-)

        // MACRO_FINDER is a horrible for AUFLIA and UFNIA benchmarks (boogie benchmarks in general)
        // It destroys the existing patterns.
        // m_params.m_macro_finder            = true; 
        
        // 
        m_params.m_ng_lift_ite             = LI_FULL;
        TRACE("setup", tout << "max_eager_multipatterns: " << m_params.m_qi_max_eager_multipatterns << "\n";);
        setup_i_arith();
        setup_arrays();
    }

    void setup::setup_AUFLIA(static_features const & st) {
        if (st.m_has_real)
            throw default_exception("Benchmark has real variables but it is marked as AUFLIA (arrays, uninterpreted functions and linear integer arithmetic).");
        m_params.m_qi_eager_threshold      = st.m_num_quantifiers_with_patterns == 0 ? 5 : 7;
        setup_AUFLIA();
    }

    void setup::setup_AUFLIRA(bool simple_array) {
        m_params.m_array_mode              = simple_array ? AR_SIMPLE : AR_FULL;
        m_params.m_phase_selection         = PS_ALWAYS_FALSE;
        m_params.m_eliminate_bounds        = true;
        m_params.m_qi_quick_checker        = MC_UNSAT;
        m_params.m_propagate_booleans      = true;
        m_params.m_qi_eager_threshold      = 5;
        // Added for MBQI release
        m_params.m_qi_lazy_threshold       = 20;
        // 
        m_params.m_macro_finder            = true;
        m_params.m_ng_lift_ite             = LI_FULL;
        m_params.m_pi_max_multi_patterns   = 10; //<< it was used for SMT-COMP
        m_params.m_array_lazy_ieq          = true;
        m_params.m_array_lazy_ieq_delay    = 4;
        //
        m_params.m_mbqi                    = true; // enabling MBQI by default :-)
        // 
        setup_mi_arith();
        setup_arrays(); 
    }

    void setup::setup_UFNIA() {
        setup_AUFLIA();
    }

    void setup::setup_UFLRA() {
        setup_AUFLIRA();
    }

    void setup::setup_AUFLIAp() {
        setup_AUFLIA();
    }

    void setup::setup_AUFNIRA() {
        setup_AUFLIRA();
    }

    void setup::setup_LRA() {
        m_params.m_relevancy_lvl       = 0;
        m_params.m_arith_reflect       = false;
        m_params.m_arith_propagate_eqs = false;
        m_params.m_eliminate_term_ite  = true;
        setup_mi_arith();
    }

    void setup::setup_QF_FP() {
        setup_QF_BV();
        m_context.register_plugin(alloc(smt::theory_fpa, m_manager));
    }

    void setup::setup_QF_FPBV() {
        setup_QF_BV();
        m_context.register_plugin(alloc(smt::theory_fpa, m_manager));
    }

    bool is_arith(static_features const & st) {
        return st.m_num_arith_ineqs > 0 || st.m_num_arith_terms > 0 || st.m_num_arith_eqs > 0;
    }

    void setup::setup_i_arith() {
        m_context.register_plugin(alloc(smt::theory_i_arith, m_manager, m_params));
    }

    void setup::setup_mi_arith() {
        if (m_params.m_arith_mode == AS_OPTINF) {
            m_context.register_plugin(alloc(smt::theory_inf_arith, m_manager, m_params));            
        }
        else {
            m_context.register_plugin(alloc(smt::theory_mi_arith, m_manager, m_params));
        }
    }

    void setup::setup_arith() {
        switch(m_params.m_arith_mode) {
        case AS_NO_ARITH:
            m_context.register_plugin(alloc(smt::theory_dummy, m_manager.mk_family_id("arith"), "no arithmetic"));
            break;
        case AS_DIFF_LOGIC:
            m_params.m_arith_expand_eqs  = true;
            if (m_params.m_arith_fixnum) {
                if (m_params.m_arith_int_only)
                    m_context.register_plugin(alloc(smt::theory_fidl, m_manager, m_params));
                else
                    m_context.register_plugin(alloc(smt::theory_frdl, m_manager, m_params));
            }
            else {
                if (m_params.m_arith_int_only)
                    m_context.register_plugin(alloc(smt::theory_idl, m_manager, m_params));
                else
                    m_context.register_plugin(alloc(smt::theory_rdl, m_manager, m_params));
            }
            break;
        case AS_DENSE_DIFF_LOGIC:
            m_params.m_arith_expand_eqs  = true;
            if (m_params.m_arith_fixnum) {
                if (m_params.m_arith_int_only)
                    m_context.register_plugin(alloc(smt::theory_dense_si, m_manager, m_params));
                else
                    m_context.register_plugin(alloc(smt::theory_dense_smi, m_manager, m_params));
            }
            else {
                if (m_params.m_arith_int_only)
                    m_context.register_plugin(alloc(smt::theory_dense_i, m_manager, m_params));
                else
                    m_context.register_plugin(alloc(smt::theory_dense_mi, m_manager, m_params));
            }
            break;
        case AS_UTVPI:
            m_params.m_arith_expand_eqs  = true;
            if (m_params.m_arith_int_only)
                m_context.register_plugin(alloc(smt::theory_iutvpi, m_manager));
            else
                m_context.register_plugin(alloc(smt::theory_rutvpi, m_manager));          
            break;
        case AS_OPTINF:
            m_context.register_plugin(alloc(smt::theory_inf_arith, m_manager, m_params));            
            break;
        default:
            if (m_params.m_arith_int_only)
                m_context.register_plugin(alloc(smt::theory_i_arith, m_manager, m_params));
            else
                m_context.register_plugin(alloc(smt::theory_mi_arith, m_manager, m_params));
            break;
        }
    }

    void setup::setup_bv() {
        switch(m_params.m_bv_mode) {
        case BS_NO_BV:
            m_context.register_plugin(alloc(smt::theory_dummy, m_manager.mk_family_id("bv"), "no bit-vector"));
            break;
        case BS_BLASTER:
            m_context.register_plugin(alloc(smt::theory_bv, m_manager, m_params, m_params));
            break;
        }
    }

    void setup::setup_arrays() {
        switch(m_params.m_array_mode) {
        case AR_NO_ARRAY:
            m_context.register_plugin(alloc(smt::theory_dummy, m_manager.mk_family_id("array"), "no array"));
            break;
        case AR_SIMPLE:
            m_context.register_plugin(alloc(smt::theory_array, m_manager, m_params));
            break;
        case AR_MODEL_BASED:
             throw default_exception("The model-based array theory solver is deprecated");
            break;
        case AR_FULL:
            m_context.register_plugin(alloc(smt::theory_array_full, m_manager, m_params));
            break;
        }
    }

    void setup::setup_datatypes() {
        TRACE("datatype", tout << "registering theory datatype...\n";);
        m_context.register_plugin(alloc(theory_datatype, m_manager, m_params));
    }

    void setup::setup_dl() {
        m_context.register_plugin(mk_theory_dl(m_manager));
    }

    void setup::setup_seq() {
        m_context.register_plugin(alloc(theory_seq_empty, m_manager));
    }

<<<<<<< HEAD
    void setup::setup_card() {
        m_context.register_plugin(alloc(theory_pb, m_manager, m_params));
=======
    void setup::setup_fpa() {
        setup_bv();
        m_context.register_plugin(alloc(theory_fpa, m_manager));
>>>>>>> 7fe337da
    }

    void setup::setup_unknown() {
        setup_arith();
        setup_arrays();
        setup_bv();
        setup_datatypes();
        setup_dl();
        setup_seq();
<<<<<<< HEAD
        setup_card();
=======
        setup_fpa();
>>>>>>> 7fe337da
    }

    void setup::setup_unknown(static_features & st) {
        TRACE("setup", tout << "setup_unknown\n";);
        if (st.m_num_quantifiers > 0) {
            if (st.m_has_real)
                setup_AUFLIRA(false);
            else 
                setup_AUFLIA(false);
            setup_datatypes();
            setup_bv();
            setup_fpa();
            return;
        }

        TRACE("setup",
              tout << "num non UF theories: " << st.num_non_uf_theories() << "\n";
              tout << "num theories: " << st.num_theories() << "\n";
              tout << "is_diff_logic: " << is_diff_logic(st) << "\n";
              tout << "is_arith: " << is_arith(st) << "\n";
              tout << "has UF: " << st.has_uf() << "\n";
              tout << "has real: " << st.m_has_real << "\n";
              tout << "has int: " << st.m_has_int << "\n";
              tout << "has bv: " << st.m_has_bv << "\n";
              tout << "has fpa: " << st.m_has_fpa << "\n"; 
              tout << "has arrays: " << st.m_has_arrays << "\n";);

        if (st.num_non_uf_theories() == 0) {
            setup_QF_UF(st);
            return;
        }

        if (st.num_theories() == 1 && is_diff_logic(st)) {
            if (st.m_has_real && !st.m_has_int)
                setup_QF_RDL(st);
            else if (!st.m_has_real && st.m_has_int)
                setup_QF_IDL(st);
            else
                setup_unknown();
            return;
        }
        
        if (st.num_theories() == 2 && st.has_uf() && is_diff_logic(st)) {
            if (!st.m_has_real && st.m_has_int)
                setup_QF_UFIDL(st);
            else
                setup_unknown();
            return;
        }
        
        if (st.num_theories() == 1 && is_arith(st)) {
            if (st.m_has_real)
                setup_QF_LRA(st);
            else
                setup_QF_LIA(st);
            return;
        }

        if (st.num_theories() == 2 && st.has_uf() && is_arith(st)) {
            if (!st.m_has_real)
                setup_QF_UFLIA(st);
            else if (!st.m_has_int)
                setup_QF_UFLRA();
            else
                setup_unknown();
            return;
        }

        if (st.num_theories() == 1 && st.m_has_bv) {
            setup_QF_BV();
            return;
        }

        if (st.num_theories() == 1 && st.m_has_fpa) {
            setup_QF_FP();
            return;
        }

        if (st.num_theories() == 2 && st.m_has_fpa && st.m_has_bv) {
            setup_QF_FPBV();
            return;
        }

        if (st.num_theories() == 1 && st.m_has_arrays) {
            setup_QF_AX();
            return;
        }

        if (st.num_theories() == 2 && st.has_uf() && st.m_has_arrays && st.m_has_bv) {
            setup_QF_AUFBV();
            return;
        }

        if (st.num_theories() == 2 && st.has_uf() && st.m_has_arrays && st.m_has_int) {
            setup_QF_AUFLIA();
            return;
        }

        setup_unknown();
    }

};

<|MERGE_RESOLUTION|>--- conflicted
+++ resolved
@@ -30,11 +30,8 @@
 #include"theory_dummy.h"
 #include"theory_dl.h"
 #include"theory_seq_empty.h"
-<<<<<<< HEAD
 #include"theory_pb.h"
-=======
 #include"theory_fpa.h"
->>>>>>> 7fe337da
 
 namespace smt {
 
@@ -824,14 +821,13 @@
         m_context.register_plugin(alloc(theory_seq_empty, m_manager));
     }
 
-<<<<<<< HEAD
     void setup::setup_card() {
         m_context.register_plugin(alloc(theory_pb, m_manager, m_params));
-=======
+    }
+
     void setup::setup_fpa() {
         setup_bv();
         m_context.register_plugin(alloc(theory_fpa, m_manager));
->>>>>>> 7fe337da
     }
 
     void setup::setup_unknown() {
@@ -841,11 +837,8 @@
         setup_datatypes();
         setup_dl();
         setup_seq();
-<<<<<<< HEAD
         setup_card();
-=======
         setup_fpa();
->>>>>>> 7fe337da
     }
 
     void setup::setup_unknown(static_features & st) {

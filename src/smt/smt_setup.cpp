--- conflicted
+++ resolved
@@ -36,12 +36,9 @@
 #include "smt/theory_special_relations.h"
 #include "smt/theory_pb.h"
 #include "smt/theory_fpa.h"
-<<<<<<< HEAD
-#include "smt/theory_str/theory_str.h"
-=======
+#include "smt/theory_str/theory_str2.h"
 #include "smt/theory_str.h"
 #include "smt/theory_jobscheduler.h"
->>>>>>> 2788f72b
 
 namespace smt {
 
@@ -731,16 +728,16 @@
 
     void setup::setup_QF_S() {
         if (m_params.m_string_solver == "trauc") {
-            setup_str();
+            setup_str2();
         }
         else if (m_params.m_string_solver == "z3str3") {
             setup_str();
         }
         else if (m_params.m_string_solver == "seq") {
-            setup_str();
+            setup_unknown();
         }
         else if (m_params.m_string_solver == "auto") {
-            setup_str();
+            setup_unknown();
         }
         else if (m_params.m_string_solver == "empty") {
             m_context.register_plugin(alloc(smt::theory_seq_empty, m_manager));
@@ -915,18 +912,14 @@
     void setup::setup_seq_str(static_features const & st) {
         // check params for what to do here when it's ambiguous
         if (m_params.m_string_solver == "trauc") {
-            setup_str();
+            setup_str2();
         }
         else if (m_params.m_string_solver == "z3str3") {
             setup_str();
         }
         else if (m_params.m_string_solver == "seq") {
             setup_seq();
-<<<<<<< HEAD
-        }
-=======
         } 
->>>>>>> 2788f72b
         else if (m_params.m_string_solver == "empty") {
             m_context.register_plugin(alloc(smt::theory_seq_empty, m_manager));
         }
@@ -935,7 +928,7 @@
         }
         else if (m_params.m_string_solver == "auto") {
             if (st.m_has_seq_non_str) {
-                setup_str();
+                setup_seq();
             } 
             else {
                 setup_str();
@@ -959,10 +952,14 @@
         setup_arith();
         m_context.register_plugin(alloc(theory_str, m_manager, m_params));
     }
+    void setup::setup_str2() {
+        setup_arith();
+        m_context.register_plugin(alloc(theory_str2, m_manager, m_params));
+    }
 
     void setup::setup_seq() {
+        m_context.register_plugin(alloc(smt::theory_seq, m_manager, m_params));
         setup_arith();
-        m_context.register_plugin(alloc(theory_str, m_manager, m_params));
     }
 
     void setup::setup_CSP() {

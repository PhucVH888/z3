/*++
Copyright (c) 2012 Microsoft Corporation

Module Name:

    nlsat.cpp

Abstract:

    nlsat procedure

Author:

    Leonardo (leonardo) 2012-01-09

Notes:

--*/
#include"nlsat_assignment.h"
#include"nlsat_interval_set.h"
#include"nlsat_evaluator.h"
#include"nlsat_solver.h"
#include"util.h"
<<<<<<< HEAD
#include"nlsat_explain.h"
#include"polynomial_cache.h"
=======
#include"rlimit.h"
>>>>>>> c2ab9b72dc7a30f9e8f2078d44d29f38771c9cfa

nlsat::interval_set_ref tst_interval(nlsat::interval_set_ref const & s1,
                                     nlsat::interval_set_ref const & s2,
                                     unsigned expected_num_intervals,
                                     bool check_num_intervals = true) {
    nlsat::interval_set_manager & ism = s1.m();
    nlsat::interval_set_ref r(ism);
    std::cout << "s1:            " << s1 << "\n";
    std::cout << "s2:            " << s2 << "\n";
    r = ism.mk_union(s1, s2);
    std::cout << "union(s1, s2): " << r <<  std::endl;
    SASSERT(!check_num_intervals || ism.num_intervals(r) == expected_num_intervals);
    SASSERT(ism.subset(s1, r));
    SASSERT(ism.subset(s2, r));
    if (ism.set_eq(s1, s2)) {
        SASSERT(ism.set_eq(s1, r));
        SASSERT(ism.set_eq(s2, r));
    }
    else {
        SASSERT(ism.subset(s1, s2) || !ism.subset(r, s2));
        SASSERT(ism.subset(s2, s1) || !ism.subset(r, s1));
    }
    nlsat::interval_set_ref r2(ism);
    r2 = ism.mk_union(s2, s1);
    SASSERT(ism.set_eq(r, r2));
    anum zero;
    nlsat::interval_set_ref full(ism);
    nlsat::literal dummy(131, false);
    full = ism.mk(true, true, zero, true, true, zero, dummy);
    SASSERT(ism.set_eq(r, full) == ism.is_full(r));
    return r;
}

static void tst3() {
    enable_trace("nlsat_interval");
    reslimit rl;
    unsynch_mpq_manager         qm;
    anum_manager                am(rl, qm);
    small_object_allocator      allocator;
    nlsat::interval_set_manager ism(am, allocator);

    scoped_anum               sqrt2(am), m_sqrt2(am), two(am), m_two(am), three(am), one(am), zero(am);
    am.set(two, 2);
    am.set(m_two, -2);
    am.set(one, 1);
    am.root(two, 2, sqrt2);
    am.set(m_sqrt2, sqrt2);
    am.neg(m_sqrt2);
    am.set(three, 3);

    nlsat::literal p1(1, false);
    nlsat::literal p2(2, false);
    nlsat::literal p3(3, false);
    nlsat::literal p4(4, false);
    nlsat::literal np2(2, true);

    nlsat::interval_set_ref s1(ism), s2(ism), s3(ism), s4(ism);
    s1 = ism.mk_empty();
    std::cout << "s1: " << s1 << "\n";
    s2 = ism.mk(true, true, zero, false, false, sqrt2, np2);
    std::cout << "s2: " << s2 << "\n";
    s3 = ism.mk(false, false, zero, false, false, two, p1);
    std::cout << "s3: " << s3 << "\n";
    s4 = ism.mk_union(s2, s3);
    std::cout << "s4: " << s4 << "\n";

    // Case
    //  s1:   [ ... ]
    //  s2:   [ ... ]
    s1 = ism.mk(false, false, zero, false, false, two, p1);
    s2 = ism.mk(false, false, zero, false, false, two, p2);
    tst_interval(s1, s2, 1);

    // Case
    // s1:   [ ... ]
    // s2: [ ... ]
    s1 = ism.mk(false, false, zero, false, false, two, p1);
    s2 = ism.mk(false, false, m_sqrt2, false, false, one, p2);
    s3 = ism.mk_union(s1, s2);
    tst_interval(s1, s2, 2);

    // Case
    // s1:   [ ... ]
    // s2:      [ ... ]
    s1 = ism.mk(false, false, m_sqrt2, false, false, one, p1);
    s2 = ism.mk(false, false, zero, false, false, two, p2);
    tst_interval(s1, s2, 2);

    // Case
    // s1:   [ ... ]
    // s2:            [ ... ]
    s1 = ism.mk(false, false, m_sqrt2, false, false, one, p1);
    s2 = ism.mk(false, false, two, false, false, three, p2);
    tst_interval(s1, s2, 2);

    // Case
    // s1:   [    ...    ]
    // s2:      [ ... ]
    s1 = ism.mk(false, false, m_sqrt2, false, false, three, p1);
    s2 = ism.mk(false, false, zero, false, false, two, p2);
    tst_interval(s1, s2, 1);

    // Case
    // s1:   [    ...      ]
    // s2:      [ ... ] [  ...  ]
    s1 = ism.mk(false, false, m_two, false, false, two, p1);
    s2 = ism.mk(false, false, m_sqrt2, false, false, zero, p2);
    s3 = ism.mk(false, false, one, false, false, three, p2);
    s2 = ism.mk_union(s2, s3);
    tst_interval(s1, s2, 2);

    // Case
    // s1:  [ ... ]
    // s2:        [ ... ]
    s1 = ism.mk(false, false, m_two, false, false, two, p1);
    s2 = ism.mk(false, false, two, false, false, three, p2);
    tst_interval(s1, s2, 2);
    s2 = ism.mk(true, false, two, false, false, three, p2);
    tst_interval(s1, s2, 2);
    s2 = ism.mk(true, false, two, false, false, three, p1);
    tst_interval(s1, s2, 1);
    s1 = ism.mk(false, false, m_two, true, false, two, p1);
    tst_interval(s1, s2, 2);
    s1 = ism.mk(false, false, two, false, false, two, p1);
    s2 = ism.mk(false, false, two, false, false, three, p2);
    tst_interval(s1, s2, 1);

    // Case
    // s1:  [ ... ]    [ ...  ]
    // s2: [ .. ]   [ ... ] [ ... ]
    s1 = ism.mk(false, false, m_two, false, false, zero, p1);
    s3 = ism.mk(false, false, one, false, false,   three, p1);
    s1 = ism.mk_union(s1, s3);
    s2 = ism.mk(true, true, zero,  false, false, m_sqrt2, p2);
    tst_interval(s1, s2, 3);
    s3 = ism.mk(false, false, one, false, false, sqrt2, p2);
    s2 = ism.mk_union(s2, s3);
    s3 = ism.mk(false, false, two, true, true, zero, p2);
    s2 = ism.mk_union(s2, s3);
    tst_interval(s1, s2, 4);

    // Case
    s1 = ism.mk(true, true, zero, false, false, one, p1);
    s2 = ism.mk(true, false, one, true, true, zero, p2);
    tst_interval(s1, s2, 2);
    s2 = ism.mk(true, false, one, false, false, two, p2);
    s3 = ism.mk(false, false, two, true, true, zero, p1);
    s2 = ism.mk_union(s2, s3);
    tst_interval(s1, s2, 3);
}

static nlsat::interval_set_ref mk_random(nlsat::interval_set_manager & ism, anum_manager & am, int range, int space, int tries, bool minus_inf, bool plus_inf,
                                       nlsat::literal lit) {
    static random_gen gen;
    SASSERT(range > 0);
    SASSERT(space > 0);
    nlsat::interval_set_ref r(ism), curr(ism);
    scoped_anum lower(am);
    scoped_anum upper(am);
    int prev = -range + (gen() % (space*4));

    if (gen() % 3 == 0 && minus_inf) {
        int  next = prev + (gen() % space);
        bool open = gen() % 2 == 0;
        am.set(upper, next);
        r = ism.mk(true, true, lower, open, false, upper, lit);
        prev = next;
    }

    for (int i = 0; i < tries; i++) {
        int l = prev  + (gen() % space);
        int u = l + (gen() % space);
        bool lower_open = gen() % 2 == 0;
        bool upper_open = gen() % 2 == 0;
        if ((lower_open || upper_open) && l == u)
            u++;
        am.set(lower, l);
        am.set(upper, u);
        curr = ism.mk(lower_open, false, lower, upper_open, false, upper, lit);
        r = ism.mk_union(r, curr);
        prev = u;
    }

    if (gen() % 3 == 0 && plus_inf) {
        int  next = prev + (gen() % space);
        bool open = gen() % 2 == 0;
        am.set(lower, next);
        curr = ism.mk(open, false, lower, true, true, upper, lit);
        r = ism.mk_union(r, curr);
    }
    return r;
}

static void check_subset_result(nlsat::interval_set_ref const & s1,
                                nlsat::interval_set_ref const & s2,
                                nlsat::interval_set_ref const & r,
                                nlsat::literal l1,
                                nlsat::literal l2) {
    nlsat::interval_set_manager ism(s1.m());
    nlsat::interval_set_ref tmp(ism);
    unsigned num = ism.num_intervals(r);
    nlsat::literal_vector lits;
    ism.get_justifications(r, lits);
    SASSERT(lits.size() <= 2);
    for (unsigned i = 0; i < num; i++) {
        tmp = ism.get_interval(r, i);
        ism.get_justifications(tmp, lits);
        SASSERT(lits.size() == 1);
        if (lits[0] == l1) {
            SASSERT(ism.subset(tmp, s1));
        }
        else {
            SASSERT(lits[0] == l2);
            SASSERT(ism.subset(tmp, s2));
        }
    }
}

static void tst4() {
    enable_trace("nlsat_interval");
    reslimit rl;
    unsynch_mpq_manager         qm;
    anum_manager                am(rl, qm);
    small_object_allocator      allocator;
    nlsat::interval_set_manager ism(am, allocator);
    nlsat::interval_set_ref     s1(ism), s2(ism), r(ism);

    nlsat::literal l1(1, false);
    nlsat::literal l2(2, false);

    for (unsigned i = 0; i < 100; i++) {
        s1 = mk_random(ism, am, 20, 3, 10, true, true, l1);
        s2 = mk_random(ism, am, 20, 3, 10, true, true, l2);
        r = tst_interval(s1, s2, 0, false);
        check_subset_result(s1, s2, r, l1, l2);
    }

    for (unsigned i = 0; i < 100; i++) {
        s1 = mk_random(ism, am, 200, 100, 20, true, true, l1);
        s2 = mk_random(ism, am, 200, 100, 20, true, true, l2);
        r = tst_interval(s1, s2, 0, false);
        check_subset_result(s1, s2, r, l1, l2);
    }
}

static void tst5() {
    params_ref      ps;
    reslimit        rlim;
    nlsat::solver s(rlim, ps);
    anum_manager & am = s.am();
    nlsat::pmanager & pm = s.pm();
    nlsat::assignment           as(am);
    small_object_allocator      allocator;
    nlsat::interval_set_manager ism(am, allocator);
    nlsat::evaluator            ev(s, as, pm, allocator);
    nlsat::var                  x0, x1;
    x0 = pm.mk_var();
    x1 = pm.mk_var();
    nlsat::interval_set_ref i(ism);

    polynomial_ref p(pm);
    polynomial_ref _x0(pm), _x1(pm);
    _x0 = pm.mk_polynomial(x0);
    _x1 = pm.mk_polynomial(x1);
    p = (_x0^2) + (_x1^2) - 2;
    nlsat::poly * _p[1] = { p.get() };
    bool is_even[1] = { false };
    nlsat::bool_var b = s.mk_ineq_atom(nlsat::atom::GT, 1, _p, is_even);
    nlsat::atom * a = s.bool_var2atom(b);
    SASSERT(a != 0);
    scoped_anum zero(am);
    am.set(zero, 0);
    as.set(0, zero);
    i = ev.infeasible_intervals(a, true);
    std::cout << "1) " << i << "\n";
    as.set(1, zero);
    i = ev.infeasible_intervals(a, true);
    std::cout << "2) " << i << "\n";
}



static void project(nlsat::solver& s, nlsat::explain& ex, nlsat::var x, unsigned num, nlsat::literal const* lits) {
    std::cout << "Project ";
    s.display(std::cout, num, lits);
    nlsat::scoped_literal_vector result(s);
    ex.project(x, num, lits, result);
    s.display(std::cout << "\n==>\n", result.size(), result.c_ptr());
    std::cout << "\n";
}

static nlsat::literal mk_gt(nlsat::solver& s, nlsat::poly* p) {
    nlsat::poly * _p[1] = { p };
    bool is_even[1] = { false };
    return s.mk_ineq_literal(nlsat::atom::GT, 1, _p, is_even);
}

static nlsat::literal mk_eq(nlsat::solver& s, nlsat::poly* p) {
    nlsat::poly * _p[1] = { p };
    bool is_even[1] = { false };
    return s.mk_ineq_literal(nlsat::atom::EQ, 1, _p, is_even);
}

static void tst6() {
    params_ref      ps;
    reslimit        rlim;
    nlsat::solver s(rlim, ps);
    anum_manager & am     = s.am();
    nlsat::pmanager & pm  = s.pm();
    nlsat::assignment as(am);
    nlsat::explain& ex    = s.get_explain();
    nlsat::var x0, x1, x2, a, b, c, d;
    a  = s.mk_var(false);
    b  = s.mk_var(false);
    c  = s.mk_var(false);
    d  = s.mk_var(false);
    x0 = s.mk_var(false);
    x1 = s.mk_var(false);
    x2 = s.mk_var(false);

    polynomial_ref p1(pm), p2(pm), p3(pm), p4(pm), p5(pm);
    polynomial_ref _x0(pm), _x1(pm), _x2(pm);
    polynomial_ref _a(pm), _b(pm), _c(pm), _d(pm);
    _x0 = pm.mk_polynomial(x0);
    _x1 = pm.mk_polynomial(x1);
    _x2 = pm.mk_polynomial(x2);
    _a  = pm.mk_polynomial(a);
    _b  = pm.mk_polynomial(b);
    _c  = pm.mk_polynomial(c);
    _d  = pm.mk_polynomial(d);

    p1 = (_a*(_x0^2)) + _x2 + 2;
    p2 = (_b*_x1) - (2*_x2) - _x0 + 8;
    nlsat::scoped_literal_vector lits(s);
    lits.push_back(mk_gt(s, p1));
    lits.push_back(mk_gt(s, p2));
    lits.push_back(mk_gt(s, (_c*_x0) + _x2 + 1));
    lits.push_back(mk_gt(s, (_d*_x0) - _x1 + 5*_x2));

    scoped_anum zero(am), one(am), two(am);
    am.set(zero, 0);
    am.set(one,  1);
    am.set(two,  2);
    as.set(0, one);
    as.set(1, one);
    as.set(2, two);
    as.set(3, two);
    as.set(4, two);
    as.set(5, one);
    as.set(6, one); 
    s.set_rvalues(as);


    project(s, ex, x0, 2, lits.c_ptr());
    project(s, ex, x1, 3, lits.c_ptr());
    project(s, ex, x2, 3, lits.c_ptr());
    project(s, ex, x2, 2, lits.c_ptr());
    project(s, ex, x2, 4, lits.c_ptr());
    project(s, ex, x2, 3, lits.c_ptr()+1);
    
    
}

static void tst7() {
    params_ref      ps;
    reslimit        rlim;
    nlsat::solver s(rlim, ps);
    anum_manager & am     = s.am();
    nlsat::pmanager & pm  = s.pm();
    nlsat::var x0, x1, x2, a, b, c, d;
    a  = s.mk_var(false);
    b  = s.mk_var(false);
    c  = s.mk_var(false);
    d  = s.mk_var(false);
    x0 = s.mk_var(false);
    x1 = s.mk_var(false);
    x2 = s.mk_var(false);
    polynomial_ref p1(pm), p2(pm), p3(pm), p4(pm), p5(pm);
    polynomial_ref _x0(pm), _x1(pm), _x2(pm);
    polynomial_ref _a(pm), _b(pm), _c(pm), _d(pm);
    _x0 = pm.mk_polynomial(x0);
    _x1 = pm.mk_polynomial(x1);
    _x2 = pm.mk_polynomial(x2);
    _a  = pm.mk_polynomial(a);
    _b  = pm.mk_polynomial(b);
    _c  = pm.mk_polynomial(c);
    _d  = pm.mk_polynomial(d);

    p1 = _x0 + _x1;
    p2 = _x2 - _x0;
    p3 = (-1*_x0) - _x1;
    
    nlsat::scoped_literal_vector lits(s);
    lits.push_back(mk_gt(s, p1));
    lits.push_back(mk_gt(s, p2));
    lits.push_back(mk_gt(s, p3));

    nlsat::literal_vector litsv(lits.size(), lits.c_ptr());
    lbool res = s.check(litsv);
    SASSERT(res == l_false);
    for (unsigned i = 0; i < litsv.size(); ++i) {
        s.display(std::cout, litsv[i]);
        std::cout << " ";
    }
    std::cout << "\n";

    litsv.reset();
    litsv.append(2, lits.c_ptr());
    res = s.check(litsv);
    SASSERT(res == l_true);
    s.display(std::cout);
    s.am().display(std::cout, s.value(x0)); std::cout << "\n";
    s.am().display(std::cout, s.value(x1)); std::cout << "\n";
    s.am().display(std::cout, s.value(x2)); std::cout << "\n";

}

static void tst8() {
    params_ref      ps;
    reslimit        rlim;
    nlsat::solver s(rlim, ps);
    anum_manager & am     = s.am();
    nlsat::pmanager & pm  = s.pm();
    nlsat::assignment as(am);
    nlsat::explain& ex    = s.get_explain();
    nlsat::var x0, x1, x2, a, b, c, d;
    a  = s.mk_var(false);
    b  = s.mk_var(false);
    c  = s.mk_var(false);
    d  = s.mk_var(false);
    x0 = s.mk_var(false);
    x1 = s.mk_var(false);
    x2 = s.mk_var(false);

    polynomial_ref p1(pm), p2(pm), p3(pm), p4(pm), p5(pm);
    polynomial_ref _x0(pm), _x1(pm), _x2(pm);
    polynomial_ref _a(pm), _b(pm), _c(pm), _d(pm);
    _x0 = pm.mk_polynomial(x0);
    _x1 = pm.mk_polynomial(x1);
    _x2 = pm.mk_polynomial(x2);
    _a  = pm.mk_polynomial(a);
    _b  = pm.mk_polynomial(b);
    _c  = pm.mk_polynomial(c);
    _d  = pm.mk_polynomial(d);
    
    scoped_anum zero(am), one(am), two(am), six(am);
    am.set(zero, 0);
    am.set(one,  1);
    am.set(two,  2);
    am.set(six,  6);
    as.set(0, two); // a
    as.set(1, one); // b
    as.set(2, six); // c
    as.set(3, zero); // d
    as.set(4, zero); // x0
    as.set(5, zero); // x1
    as.set(6, two); // x2
    s.set_rvalues(as);

    nlsat::scoped_literal_vector lits(s);
    lits.push_back(mk_eq(s, (_a*_x2*_x2) - (_b*_x2) - _c));
    project(s, ex, x2, 1, lits.c_ptr());
}



static void tst9() {
    params_ref      ps;
    reslimit        rlim;
    nlsat::solver s(rlim, ps);
    anum_manager & am     = s.am();
    nlsat::pmanager & pm  = s.pm();
    nlsat::assignment as(am);
    nlsat::explain& ex    = s.get_explain();
    int num_lo = 4;
    int num_hi = 5;
    svector<nlsat::var> los, his;
    for (int i = 0; i < num_lo; ++i) {
        los.push_back(s.mk_var(false));
        scoped_anum num(am);
        am.set(num, - i - 1);
        as.set(i, num);
    }
    for (int i = 0; i < num_hi; ++i) {
        his.push_back(s.mk_var(false));
        scoped_anum num(am);
        am.set(num, i + 1);
        as.set(num_lo + i, num);
    }
    nlsat::var _z = s.mk_var(false);
    nlsat::var _x = s.mk_var(false);
    polynomial_ref x(pm), z(pm);
    x = pm.mk_polynomial(_x);
    scoped_anum val(am);
    am.set(val, 0);
    as.set(num_lo + num_hi, val);
    as.set(num_lo + num_hi + 1, val);
    s.set_rvalues(as);
    nlsat::scoped_literal_vector lits(s);

    for (int i = 0; i < num_lo; ++i) {
        polynomial_ref y(pm);
        y = pm.mk_polynomial(los[i]);
        lits.push_back(mk_gt(s, x - y));
    }
    for (int i = 0; i < num_hi; ++i) {
        polynomial_ref y(pm);
        y = pm.mk_polynomial(his[i]);
        lits.push_back(mk_gt(s, y - x));
    }
    z = pm.mk_polynomial(_z);
    lits.push_back(mk_eq(s, x - z));

#define TEST_ON_OFF()                                   \
    std::cout << "Off ";                                \
    ex.set_signed_project(false);                       \
    project(s, ex, _x, lits.size()-1, lits.c_ptr());    \
    std::cout << "On ";                                 \
    ex.set_signed_project(true);                        \
    project(s, ex, _x, lits.size()-1, lits.c_ptr());    \
    std::cout << "Off ";                                \
    ex.set_signed_project(false);                       \
    project(s, ex, _x, lits.size(), lits.c_ptr());      \
    std::cout << "On ";                                 \
    ex.set_signed_project(true);                        \
    project(s, ex, _x, lits.size(), lits.c_ptr())       \

    TEST_ON_OFF();

    lits.reset();
    polynomial_ref u(pm);
    u = pm.mk_polynomial(his[1]);
    for (int i = 0; i < num_lo; ++i) {
        polynomial_ref y(pm);
        y = pm.mk_polynomial(los[i]);
        lits.push_back(mk_gt(s, u*x - y));
    }
    for (int i = 0; i < num_hi; ++i) {
        polynomial_ref y(pm);
        y = pm.mk_polynomial(his[i]);
        lits.push_back(mk_gt(s, y - u*x));
    }
    z = pm.mk_polynomial(_z);
    lits.push_back(mk_eq(s, u*x - z));

    TEST_ON_OFF();

    lits.reset();
    u = pm.mk_polynomial(los[1]);
    for (int i = 0; i < num_lo; ++i) {
        polynomial_ref y(pm);
        y = pm.mk_polynomial(los[i]);
        lits.push_back(mk_gt(s, u*x - y));
    }
    for (int i = 0; i < num_hi; ++i) {
        polynomial_ref y(pm);
        y = pm.mk_polynomial(his[i]);
        lits.push_back(mk_gt(s, y - u*x));
    }
    z = pm.mk_polynomial(_z);
    lits.push_back(mk_eq(s, x - z));

    TEST_ON_OFF();
}


#if 0


#endif

static void test_root_literal(nlsat::solver& s, nlsat::explain& ex, nlsat::var x, nlsat::atom::kind k, unsigned i, nlsat::poly* p) {
    nlsat::scoped_literal_vector result(s);
    ex.test_root_literal(k, x, 1, p, result);
    nlsat::bool_var b = s.mk_root_atom(k, x, i, p);
    s.display(std::cout, nlsat::literal(b, false));
    s.display(std::cout << " ==> ", result.size(), result.c_ptr());
    std::cout << "\n";
}

static bool satisfies_root(nlsat::solver& s, nlsat::atom::kind k, nlsat::poly* p) {
    nlsat::pmanager & pm  = s.pm();
    anum_manager & am     = s.am();
    nlsat::assignment as(am);
    s.get_rvalues(as);
    polynomial_ref pr(p, pm);
    switch (k) {
    case nlsat::atom::ROOT_EQ: return am.eval_sign_at(pr, as) == 0; 
    case nlsat::atom::ROOT_LE: return am.eval_sign_at(pr, as) <= 0;
    case nlsat::atom::ROOT_LT: return am.eval_sign_at(pr, as) <  0;
    case nlsat::atom::ROOT_GE: return am.eval_sign_at(pr, as) >= 0;
    case nlsat::atom::ROOT_GT: return am.eval_sign_at(pr, as) >  0;
    default:
        UNREACHABLE();
        return false;
    }
}

static void tst10() {
    params_ref      ps;
    reslimit        rlim;
    nlsat::solver s(rlim, ps);
    anum_manager & am     = s.am();
    nlsat::pmanager & pm  = s.pm();
    nlsat::assignment as(am);
    nlsat::explain& ex    = s.get_explain();
    nlsat::var _a = s.mk_var(false);
    nlsat::var _b = s.mk_var(false);
    nlsat::var _c = s.mk_var(false);
    nlsat::var _x = s.mk_var(false);

    polynomial_ref x(pm), a(pm), b(pm), c(pm), p(pm);
    x = pm.mk_polynomial(_x);
    a = pm.mk_polynomial(_a);
    b = pm.mk_polynomial(_b);
    c = pm.mk_polynomial(_c);
    p = a*x*x + b*x + c;
    scoped_anum one(am), two(am), three(am), mone(am), mtwo(am), mthree(am), zero(am), one_a_half(am);
    am.set(zero, 0);
    am.set(one, 1);
    am.set(two, 2);
    am.set(three, 3);
    am.set(mone, -1);
    am.set(mtwo, -2);
    am.set(mthree, -3);
    rational oah(1,2);
    am.set(one_a_half, oah.to_mpq());
    
 
    scoped_anum_vector nums(am);
    nums.push_back(one);
    nums.push_back(two);
    nums.push_back(one_a_half);
    nums.push_back(mone);
    nums.push_back(three);

    // a = 1, b = -3, c = 2: 
    // has roots x = 2, x = 1:
    //  2^2 - 3*2 + 2 = 0
    //  1 - 3 + 2 = 0
    as.set(_a, one);
    as.set(_b, mthree);
    as.set(_c, two);

    for (unsigned i = 0; i < nums.size(); ++i) {
        as.set(_x, nums[i]);
        s.set_rvalues(as);
        std::cout << p << "\n";
        as.display(std::cout);
        for (unsigned k = nlsat::atom::ROOT_EQ; k <= nlsat::atom::ROOT_GE; ++k) {
            if (satisfies_root(s, (nlsat::atom::kind) k, p)) {
                test_root_literal(s, ex, _x, (nlsat::atom::kind) k, 1, p);
            }
        }
    }
    as.set(_a, mone);
    as.set(_b, three);
    as.set(_c, mtwo);
    for (unsigned i = 0; i < nums.size(); ++i) {
        as.set(_x, nums[i]);
        s.set_rvalues(as);
        std::cout << p << "\n";
        as.display(std::cout);
        for (unsigned k = nlsat::atom::ROOT_EQ; k <= nlsat::atom::ROOT_GE; ++k) {
            if (satisfies_root(s, (nlsat::atom::kind) k, p)) {
                test_root_literal(s, ex, _x, (nlsat::atom::kind) k, 1, p);
            }
        }
    }
    std::cout << "\n";
}

void tst_nlsat() {
    tst10();
    std::cout << "------------------\n";
    exit(0);
    tst9();
    std::cout << "------------------\n";
    exit(0);
    tst8();
    std::cout << "------------------\n";
    tst7();
    std::cout << "------------------\n";
    tst6();
    std::cout << "------------------\n";
    tst5();
    std::cout << "------------------\n";
    tst4();
    std::cout << "------------------\n";
    tst3();
}<|MERGE_RESOLUTION|>--- conflicted
+++ resolved
@@ -21,12 +21,9 @@
 #include"nlsat_evaluator.h"
 #include"nlsat_solver.h"
 #include"util.h"
-<<<<<<< HEAD
 #include"nlsat_explain.h"
 #include"polynomial_cache.h"
-=======
 #include"rlimit.h"
->>>>>>> c2ab9b72dc7a30f9e8f2078d44d29f38771c9cfa
 
 nlsat::interval_set_ref tst_interval(nlsat::interval_set_ref const & s1,
                                      nlsat::interval_set_ref const & s2,

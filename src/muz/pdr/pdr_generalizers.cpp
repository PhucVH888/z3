/*++
Copyright (c) 2011 Microsoft Corporation

Module Name:

    pdr_generalizers.cpp

Abstract:

    Generalizers of satisfiable states and unsat cores.

Author:

    Nikolaj Bjorner (nbjorner) 2011-11-20.

Revision History:

--*/


#include "pdr_context.h"
#include "pdr_farkas_learner.h"
#include "pdr_generalizers.h"
#include "expr_abstract.h"
#include "var_subst.h"
#include "expr_safe_replace.h"
#include "model_smt2_pp.h"


namespace pdr {


    // ------------------------
    // core_bool_inductive_generalizer

    // main propositional induction generalizer.
    // drop literals one by one from the core and check if the core is still inductive.
    //    
    void core_bool_inductive_generalizer::operator()(model_node& n, expr_ref_vector& core, bool& uses_level) {
        if (core.size() <= 1) {
            return;
        }
        ast_manager& m = core.get_manager();
        TRACE("pdr", for (unsigned i = 0; i < core.size(); ++i) { tout << mk_pp(core[i].get(), m) << "\n"; });
        unsigned num_failures = 0, i = 0, old_core_size = core.size();
        ptr_vector<expr> processed;

        while (i < core.size() && 1 < core.size() && (!m_failure_limit || num_failures <= m_failure_limit)) {
            expr_ref lit(m);
            lit = core[i].get();
            core[i] = m.mk_true();            
            if (n.pt().check_inductive(n.level(), core, uses_level)) {
                num_failures = 0;
                for (i = 0; i < core.size() && processed.contains(core[i].get()); ++i);
            }
            else {
                core[i] = lit;
                processed.push_back(lit);
                ++num_failures;
                ++i;
            }
        }
        IF_VERBOSE(2, verbose_stream() << "old size: " << old_core_size << " new size: " << core.size() << "\n";);
        TRACE("pdr", tout << "old size: " << old_core_size << " new size: " << core.size() << "\n";);
    }


    void core_multi_generalizer::operator()(model_node& n, expr_ref_vector& core, bool& uses_level) {
        UNREACHABLE();
    }

    /**
       \brief Find minimal cores.
       Apply a simple heuristic: find a minimal core, then find minimal cores that exclude at least one
       literal from each of the literals in the minimal cores.
    */
    void core_multi_generalizer::operator()(model_node& n, expr_ref_vector const& core, bool uses_level, cores& new_cores) {
        ast_manager& m = core.get_manager();
        expr_ref_vector old_core(m), core0(core);
        bool uses_level1 = uses_level;
        m_gen(n, core0, uses_level1);
        new_cores.push_back(std::make_pair(core0, uses_level1));
        obj_hashtable<expr> core_exprs, core1_exprs;
        datalog::set_union(core_exprs, core0);
        for (unsigned i = 0; i < old_core.size(); ++i) {
            expr* lit = old_core[i].get();             
            if (core_exprs.contains(lit)) {
                expr_ref_vector core1(old_core);
                core1[i] = core1.back();
                core1.pop_back();
                uses_level1 = uses_level;
                m_gen(n, core1, uses_level1);
                SASSERT(core1.size() <= old_core.size());
                if (core1.size() < old_core.size()) {
                    new_cores.push_back(std::make_pair(core1, uses_level1));
                    core1_exprs.reset();
                    datalog::set_union(core1_exprs, core1);
                    datalog::set_intersection(core_exprs, core1_exprs);
                }
            }
        }
    }

    // ------------------------
    // core_farkas_generalizer 

    // 
    // for each disjunct of core:
    //     weaken predecessor.
    //    

    core_farkas_generalizer::core_farkas_generalizer(context& ctx, ast_manager& m, smt_params& p):
        core_generalizer(ctx), 
        m_farkas_learner(p, m) 
    {}
    
    void core_farkas_generalizer::operator()(model_node& n, expr_ref_vector& core, bool& uses_level) {
        ast_manager& m  = n.pt().get_manager();
        if (core.empty()) return;
<<<<<<< HEAD
        expr_ref A(m), B(mk_and(core), m), C(m);
=======
        expr_ref A(m), B(mk_and(core)), C(m);
>>>>>>> f175f864
        expr_ref_vector Bs(m);
        flatten_or(B, Bs);
        A = n.pt().get_propagation_formula(m_ctx.get_pred_transformers(), n.level());

        bool change = false;
        for (unsigned i = 0; i < Bs.size(); ++i) {
            expr_ref_vector lemmas(m);
            C = Bs[i].get();
            if (m_farkas_learner.get_lemma_guesses(A, B, lemmas)) {
                TRACE("pdr", 
                      tout << "Old core:\n" << mk_pp(B, m) << "\n";
<<<<<<< HEAD
                      tout << "New core:\n" << mk_pp(mk_and(lemmas), m) << "\n";);            
=======
                      tout << "New core:\n" << mk_and(lemmas) << "\n";);            
>>>>>>> f175f864
                Bs[i] = mk_and(lemmas);
                change = true;
            }
        }
        if (change) {
            C = mk_or(Bs);
            TRACE("pdr", tout << "prop:\n" << mk_pp(A,m) << "\ngen:" << mk_pp(B, m) << "\nto: " << mk_pp(C, m) << "\n";);
            core.reset();
            flatten_and(C, core);    
            uses_level = true;
        }    
    }

    void core_farkas_generalizer::collect_statistics(statistics& st) const {
        m_farkas_learner.collect_statistics(st);
    }


    core_convex_hull_generalizer::core_convex_hull_generalizer(context& ctx, bool is_closure):
        core_generalizer(ctx),
        m(ctx.get_manager()),
        m_is_closure(is_closure) {
    }

    void core_convex_hull_generalizer::operator()(model_node& n, expr_ref_vector const& core, bool uses_level, cores& new_cores) {
        // method3(n, core, uses_level, new_cores);
        method1(n, core, uses_level, new_cores);
    }

    void core_convex_hull_generalizer::operator()(model_node& n, expr_ref_vector& core, bool& uses_level) {
        UNREACHABLE();
    }

    // use the entire region as starting point for generalization.
    // 
    //                           Constraints:
    // add_variables:            y = y1 + y2
    // core: Ay <= b -> conv1:   A*y1 <= b*sigma1
    //                           sigma1 > 0
    //                           sigma2 > 0
    //                           1 = sigma1 + sigma2
    // A'y <= b'     -> conv2:   A'*y2 <= b'*sigma2
    // 
    // If Constraints & Transition(y0, y) is unsat, then 
    // update with new core.
    // 
    void core_convex_hull_generalizer::method1(model_node& n, expr_ref_vector const& core, bool uses_level, cores& new_cores) {    
        expr_ref_vector conv2(m), fmls(m), fml1_2(m);
        bool change = false;

        if (core.empty()) {
            new_cores.push_back(std::make_pair(core, uses_level));
            return;
        }        
        closure cl(n.pt(), m_is_closure);

<<<<<<< HEAD
        expr_ref fml1(mk_and(core), m);
=======
        expr_ref fml1 = mk_and(core);        
>>>>>>> f175f864
        expr_ref fml2 = n.pt().get_formulas(n.level(), false);
        fml1_2.push_back(fml1);
        fml1_2.push_back(0);
        flatten_and(fml2, fmls);
        for (unsigned i = 0; i < fmls.size(); ++i) {
            fml2 = m.mk_not(fmls[i].get());
            fml1_2[1] = fml2;
            expr_ref state = cl(fml1_2);
            TRACE("pdr", 
                  tout << "Check states:\n" << mk_pp(state, m) << "\n";
                  tout << "Old states:\n"   << mk_pp(fml2, m) << "\n";
                  );
            model_node nd(0, state, n.pt(), n.level());
            pred_transformer::scoped_farkas sf(n.pt(), true);
            bool uses_level1 = uses_level;
            if (l_false == n.pt().is_reachable(nd, &conv2, uses_level1)) {
                new_cores.push_back(std::make_pair(conv2, uses_level1));
                change = true;
<<<<<<< HEAD
                expr_ref state1(mk_and(conv2), m);
=======
                expr_ref state1 = mk_and(conv2);
>>>>>>> f175f864
                TRACE("pdr", 
                      tout << mk_pp(state, m) << "\n";
                      tout << "Generalized to:\n" << mk_pp(state1, m) << "\n";);
                IF_VERBOSE(0,
                           verbose_stream() << mk_pp(state, m) << "\n";
                           verbose_stream() << "Generalized to:\n" << mk_pp(state1, m) << "\n";);
            }            
        }
        if (!m_is_closure || !change) {
            new_cores.push_back(std::make_pair(core, uses_level));
        }
    }

    /*
      Extract the lemmas from the transition relation that were used to establish unsatisfiability.
      Take convex closures of conbinations of these lemmas.
     */
    void core_convex_hull_generalizer::method3(model_node& n, expr_ref_vector const& core, bool uses_level, cores& new_cores) {    
        TRACE("dl", tout << "method: generalize consequences of F(R)\n";
              for (unsigned i = 0; i < core.size(); ++i) {
                  tout << "B:" << mk_pp(core[i], m) << "\n";
              });
        bool uses_level1;
        expr_ref_vector core1(m);
        core1.append(core);
        expr_ref_vector consequences(m);
        {
            n.pt().get_solver().set_consequences(&consequences);
            pred_transformer::scoped_farkas sf (n.pt(), true);
            VERIFY(l_false == n.pt().is_reachable(n, &core1, uses_level1));        
            n.pt().get_solver().set_consequences(0);
        }
        IF_VERBOSE(0,
                   verbose_stream() << "Consequences: " << consequences.size() << "\n";
                   for (unsigned i = 0; i < consequences.size(); ++i) {
                       verbose_stream() << mk_pp(consequences[i].get(), m) << "\n";
                   }
                   verbose_stream() << "core: " << core1.size() << "\n";
                   for (unsigned i = 0; i < core1.size(); ++i) {
                       verbose_stream() << mk_pp(core1[i].get(), m) << "\n";
                   });

        expr_ref tmp(m);

        // Check that F(R) => \/ consequences
        {
            expr_ref_vector cstate(m);
            for (unsigned i = 0; i < consequences.size(); ++i) {
                cstate.push_back(m.mk_not(consequences[i].get()));
            }
            tmp = m.mk_and(cstate.size(), cstate.c_ptr());
            model_node nd(0, tmp, n.pt(), n.level());
            pred_transformer::scoped_farkas sf (n.pt(), false);            
            VERIFY(l_false == n.pt().is_reachable(nd, &core1, uses_level1));            
        }

        // Create disjunction.
        tmp = m.mk_and(core.size(), core.c_ptr());

        // Check that \/ consequences => not (core)
        if (!is_unsat(consequences, tmp)) {
            IF_VERBOSE(0, verbose_stream() << "Consequences don't contradict the core\n";);
            return;
        }
        IF_VERBOSE(0, verbose_stream() << "Consequences contradict core\n";);

        if (!strengthen_consequences(n, consequences, tmp)) {
            return;
        }

        IF_VERBOSE(0, verbose_stream() << "consequences strengthened\n";);
        // Use the resulting formula to find Farkas lemmas from core.
    }

    bool core_convex_hull_generalizer::strengthen_consequences(model_node& n, expr_ref_vector& As, expr* B) {
        expr_ref A(m), tmp(m), convA(m);
        unsigned sz = As.size();
        closure cl(n.pt(), m_is_closure);
        for (unsigned i = 0; i < As.size(); ++i) {
            expr_ref_vector Hs(m);
            Hs.push_back(As[i].get());
            for (unsigned j = i + 1; j < As.size(); ++j) {
                Hs.push_back(As[j].get());
                bool unsat = false;
                A = cl(Hs);
                tmp = As[i].get();
                As[i] = A;
                unsat = is_unsat(As, B);
                As[i] = tmp;                
                if (unsat) {
                    IF_VERBOSE(0, verbose_stream() << "New convex: " << mk_pp(convA, m) << "\n";);
                    convA = A;
                    As[j] = As.back();
                    As.pop_back();
                    --j;
                }
                else {
                    Hs.pop_back();
                }
            }
            if (Hs.size() > 1) {
                As[i] = convA;
            }
        }
        return sz > As.size();
    }


    bool core_convex_hull_generalizer::is_unsat(expr_ref_vector const& As, expr* B) {
        smt::kernel ctx(m, m_ctx.get_fparams(), m_ctx.get_params().p);
        expr_ref disj(m);
        disj = m.mk_or(As.size(), As.c_ptr());
        ctx.assert_expr(disj);
        ctx.assert_expr(B);
        std::cout << "Checking\n" << mk_pp(disj, m) << "\n" << mk_pp(B, m) << "\n";
        return l_false == ctx.check();
    }


    // ---------------------------------
    // core_arith_inductive_generalizer 
    // NB. this is trying out some ideas for generalization in
    // an ad hoc specialized way. arith_inductive_generalizer should
    // not be used by default. It is a place-holder for a general purpose
    // extrapolator of a lattice basis.

    core_arith_inductive_generalizer::core_arith_inductive_generalizer(context& ctx):
        core_generalizer(ctx), 
        m(ctx.get_manager()),
        a(m),
        m_refs(m) {}

    void core_arith_inductive_generalizer::operator()(model_node& n, expr_ref_vector& core, bool& uses_level) {
        if (core.size() <= 1) {
            return;
        }
        reset();
        expr_ref e(m), t1(m), t2(m), t3(m);
        rational r;
        
        TRACE("pdr", for (unsigned i = 0; i < core.size(); ++i) { tout << mk_pp(core[i].get(), m) << "\n"; });

        svector<eq> eqs;
        get_eqs(core, eqs);

        if (eqs.empty()) {
            return;
        }

        expr_ref_vector new_core(m);
        new_core.append(core);

        for (unsigned eq = 0; eq < eqs.size(); ++eq) {
            rational r = eqs[eq].m_value;
            expr* x = eqs[eq].m_term;
            unsigned k = eqs[eq].m_i;
            unsigned l = eqs[eq].m_j;

            new_core[l] = m.mk_true();
            new_core[k] = m.mk_true();
            
            for (unsigned i = 0; i < new_core.size(); ++i) {
                if (substitute_alias(r, x, new_core[i].get(), e)) {
                    new_core[i] = e;
                }
            }
            if (abs(r) >= rational(2) && a.is_int(x)) {
                new_core[k] = m.mk_eq(a.mk_mod(x, a.mk_numeral(rational(2), true)), a.mk_numeral(rational(0), true));
                new_core[l] = a.mk_le(x, a.mk_numeral(rational(0), true));
            }
        }

        bool inductive = n.pt().check_inductive(n.level(), new_core, uses_level);

        IF_VERBOSE(1, 
                   verbose_stream() << (inductive?"":"non") << "inductive\n";
                   verbose_stream() << "old\n";
                   for (unsigned j = 0; j < core.size(); ++j) { 
                       verbose_stream() << mk_pp(core[j].get(), m) << "\n"; 
                   }
                   verbose_stream() << "new\n";
                   for (unsigned j = 0; j < new_core.size(); ++j) { 
                       verbose_stream() << mk_pp(new_core[j].get(), m) << "\n"; 
                   });
        
        if (inductive) {
            core.reset();
            core.append(new_core);
        }
    }    

    void core_arith_inductive_generalizer::insert_bound(bool is_lower, expr* x, rational const& r, unsigned i) {
        if (r.is_neg()) {
            expr_ref e(m);
            e = a.mk_uminus(x);
            m_refs.push_back(e);
            x = e;
            is_lower = !is_lower;
        }

        vector<term_loc_t> bound;
        bound.push_back(std::make_pair(x, i));
        if (is_lower) {
            m_lb.insert(abs(r), bound);
        }
        else {
            m_ub.insert(abs(r), bound);
        }
    }

    void core_arith_inductive_generalizer::reset() {
        m_refs.reset();
        m_lb.reset();
        m_ub.reset();
    }

    void core_arith_inductive_generalizer::get_eqs(expr_ref_vector const& core, svector<eq>& eqs) {
        expr* e1, *x, *y;
        expr_ref e(m);
        rational r;

        for (unsigned i = 0; i < core.size(); ++i) {
            e = core[i];
            if (m.is_not(e, e1) && a.is_le(e1, x, y) && a.is_numeral(y, r) && a.is_int(x)) {
                // not (<= x r) <=> x >= r + 1
                insert_bound(true, x, r + rational(1), i);
            }
            else if (m.is_not(e, e1) && a.is_ge(e1, x, y) && a.is_numeral(y, r) && a.is_int(x)) {
                // not (>= x r) <=> x <= r - 1
                insert_bound(false, x, r - rational(1), i);
            }
            else if (a.is_le(e, x, y) && a.is_numeral(y, r)) {
                insert_bound(false, x, r, i);
            }
            else if (a.is_ge(e, x, y) && a.is_numeral(y, r)) {
                insert_bound(true, x, r, i);
            }
        }
        bounds_t::iterator it = m_lb.begin(), end = m_lb.end();
        for (; it != end; ++it) {
            rational r = it->m_key;
            vector<term_loc_t> & terms1 = it->m_value;
            vector<term_loc_t> terms2;
            if (r >= rational(2) && m_ub.find(r, terms2)) {
                for (unsigned i = 0; i < terms1.size(); ++i) {
                    bool done = false;
                    for (unsigned j = 0; !done && j < terms2.size(); ++j) {
                        expr* t1 = terms1[i].first;
                        expr* t2 = terms2[j].first;
                        if (t1 == t2) {
                            eqs.push_back(eq(t1, r, terms1[i].second, terms2[j].second));
                            done = true;
                        }
                        else {
                            e = m.mk_eq(t1, t2);
                            th_rewriter rw(m);
                            rw(e);
                            if (m.is_true(e)) {
                                eqs.push_back(eq(t1, r, terms1[i].second, terms2[j].second));
                                done = true;                                
                            }
                        }
                    }
                }
            }
        }
    }

    bool core_arith_inductive_generalizer::substitute_alias(rational const& r, expr* x, expr* e, expr_ref& result) {
        rational r2;
        expr* y, *z, *e1;
        if (m.is_not(e, e1) && substitute_alias(r, x, e1, result)) {
            result = m.mk_not(result);
            return true;
        }
        if (a.is_le(e, y, z) && a.is_numeral(z, r2)) {
            if (r == r2) {
                result = a.mk_le(y, x);
                return true;
            }
            if (r == r2 + rational(1)) {
                result = a.mk_lt(y, x);
                return true;
            }
            if (r == r2 - rational(1)) {
                result = a.mk_le(y, a.mk_sub(x, a.mk_numeral(rational(1), a.is_int(x))));
                return true;
            }
            
        }
        if (a.is_ge(e, y, z) && a.is_numeral(z, r2)) {
            if (r == r2) {
                result = a.mk_ge(y, x);
                return true;
            }
            if (r2 == r + rational(1)) {
                result = a.mk_gt(y, x);
                return true;
            }
            if (r2 == r - rational(1)) {
                result = a.mk_ge(y, a.mk_sub(x, a.mk_numeral(rational(1), a.is_int(x))));
                return true;
            }
        }
        return false;
    }


    // 
    //     < F, phi, i + 1> 
    //             |
    //      < G, psi, i >
    // 
    // where:
    //
    //  p(x) <- F(x,y,p,q)
    //  q(x) <- G(x,y)
    // 
    // Hyp:
    //  Q_k(x) => phi(x)           j <= k <= i
    //  Q_k(x) => R_k(x)           j <= k <= i + 1
    //  Q_k(x) <=> Trans(Q_{k-1})  j <  k <= i + 1
    // Conclusion:
    //  Q_{i+1}(x) => phi(x)
    //
    class core_induction_generalizer::imp {
        context&     m_ctx;
        manager& pm;
        ast_manager& m;

        //
        //  Create predicate Q_level
        // 
        func_decl_ref mk_pred(unsigned level, func_decl* f) {
            func_decl_ref result(m);
            std::ostringstream name;
            name << f->get_name() << "_" << level;
            symbol sname(name.str().c_str());
            result = m.mk_func_decl(sname, f->get_arity(), f->get_domain(), f->get_range());
            return result;
        }

        // 
        // Create formula exists y . z . F[Q_{level-1}, x, y, z]
        //
        expr_ref mk_transition_rule(
            expr_ref_vector const& reps, 
            unsigned level, 
            datalog::rule const& rule) 
        {
            expr_ref_vector conj(m), sub(m);
            expr_ref result(m);
            svector<symbol> names;
            unsigned ut_size = rule.get_uninterpreted_tail_size();
            unsigned t_size = rule.get_tail_size();              
            if (0 == level && 0 < ut_size) {
                result = m.mk_false();
                return result;
            }
            app* atom = rule.get_head();
            SASSERT(atom->get_num_args() == reps.size());
            
            for (unsigned i = 0; i < reps.size(); ++i) {
                expr* arg = atom->get_arg(i);
                if (is_var(arg)) {
                    unsigned idx = to_var(arg)->get_idx();
                    if (idx >= sub.size()) sub.resize(idx+1);
                    if (sub[idx].get()) {
                        conj.push_back(m.mk_eq(sub[idx].get(), reps[i]));
                    }
                    else {
                        sub[idx] = reps[i];
                    }
                }
                else {
                    conj.push_back(m.mk_eq(arg, reps[i]));
                }
            }
            for (unsigned i = 0; 0 < level && i < ut_size; i++) {
                app* atom = rule.get_tail(i);
                func_decl* head = atom->get_decl();
                func_decl_ref fn = mk_pred(level-1, head);
                conj.push_back(m.mk_app(fn, atom->get_num_args(), atom->get_args()));
            }                        
            for (unsigned i = ut_size; i < t_size; i++) {
                conj.push_back(rule.get_tail(i));
            }         
            result = mk_and(conj);
            if (!sub.empty()) {
                expr_ref tmp = result;
                var_subst(m, false)(tmp, sub.size(), sub.c_ptr(), result);
            }
            expr_free_vars fv;
            fv(result);
            fv.set_default_sort(m.mk_bool_sort());
            for (unsigned i = 0; i < fv.size(); ++i) {
                names.push_back(symbol(fv.size() - i - 1));
            }
            if (!fv.empty()) {
                fv.reverse();
                result = m.mk_exists(fv.size(), fv.c_ptr(), names.c_ptr(), result); 
            }            
            return result;
        }

        expr_ref bind_head(expr_ref_vector const& reps, expr* fml) {
            expr_ref result(m);
            expr_abstract(m, 0, reps.size(), reps.c_ptr(), fml, result);
            ptr_vector<sort> sorts;
            svector<symbol>  names;
            unsigned sz = reps.size();
            for (unsigned i = 0; i < sz; ++i) {
                sorts.push_back(m.get_sort(reps[sz-i-1]));
                names.push_back(symbol(sz-i-1));
            }
            if (sz > 0) {
                result = m.mk_forall(sorts.size(), sorts.c_ptr(), names.c_ptr(), result);
            }
            return result;
        }

        expr_ref_vector mk_reps(pred_transformer& pt) {
            expr_ref_vector reps(m);
            expr_ref rep(m);
            for (unsigned i = 0; i < pt.head()->get_arity(); ++i) {
                rep = m.mk_const(pm.o2n(pt.sig(i), 0));
                reps.push_back(rep);
            }
            return reps;
        }

        //
        // extract transition axiom:
        // 
        //  forall x . p_lvl(x) <=> exists y z . F[p_{lvl-1}(y), q_{lvl-1}(z), x]
        //
        expr_ref mk_transition_axiom(pred_transformer& pt, unsigned level) {
            expr_ref fml(m.mk_false(), m), tr(m);
            expr_ref_vector reps = mk_reps(pt);
            ptr_vector<datalog::rule> const& rules = pt.rules();
            for (unsigned i = 0; i < rules.size(); ++i) {
                tr = mk_transition_rule(reps, level, *rules[i]);
                fml = (i == 0)?tr.get():m.mk_or(fml, tr);
            }
            func_decl_ref fn = mk_pred(level, pt.head());
            fml = m.mk_iff(m.mk_app(fn, reps.size(), reps.c_ptr()), fml);
            fml = bind_head(reps, fml);
            return fml;
        }

        // 
        // Create implication:
        //  Q_level(x) => phi(x)    
        //
        expr_ref mk_predicate_property(unsigned level, pred_transformer& pt, expr* phi) {
            expr_ref_vector reps = mk_reps(pt);
            func_decl_ref fn = mk_pred(level, pt.head());
            expr_ref fml(m);
            fml = m.mk_implies(m.mk_app(fn, reps.size(), reps.c_ptr()), phi);
            fml = bind_head(reps, fml);
            return fml;            
        }



    public:
        imp(context& ctx): m_ctx(ctx), pm(ctx.get_pdr_manager()), m(ctx.get_manager()) {}

        // 
        // not exists y . F(x,y)
        // 
        expr_ref mk_blocked_transition(pred_transformer& pt, unsigned level) {
            SASSERT(level > 0);
            expr_ref fml(m.mk_true(), m);
            expr_ref_vector reps = mk_reps(pt), fmls(m);
            ptr_vector<datalog::rule> const& rules = pt.rules();
            for (unsigned i = 0; i < rules.size(); ++i) {
                fmls.push_back(m.mk_not(mk_transition_rule(reps, level, *rules[i])));           
            }
            fml = mk_and(fmls);
            TRACE("pdr", tout << mk_pp(fml, m) << "\n";);
            return fml;
        }

        expr_ref mk_induction_goal(pred_transformer& pt, unsigned level, unsigned depth) {
            SASSERT(level >= depth);
            expr_ref_vector conjs(m);
            ptr_vector<pred_transformer> pts;
            unsigned_vector levels;
            // negated goal
            expr_ref phi = mk_blocked_transition(pt, level);
            conjs.push_back(m.mk_not(mk_predicate_property(level, pt, phi)));
            pts.push_back(&pt);
            levels.push_back(level);
            // Add I.H. 
            for (unsigned lvl = level-depth; lvl < level; ++lvl) {
                if (lvl > 0) {
                    expr_ref psi = mk_blocked_transition(pt, lvl);
                    conjs.push_back(mk_predicate_property(lvl, pt, psi));
                    pts.push_back(&pt);
                    levels.push_back(lvl);
                }
            }
            // Transitions:
            for (unsigned qhead = 0; qhead < pts.size(); ++qhead) {
                pred_transformer& qt = *pts[qhead];
                unsigned lvl = levels[qhead];

                // Add transition definition and properties at level.
                conjs.push_back(mk_transition_axiom(qt, lvl));
                conjs.push_back(mk_predicate_property(lvl, qt, qt.get_formulas(lvl, true)));
                
                // Enqueue additional hypotheses
                ptr_vector<datalog::rule> const& rules = qt.rules();
                if (lvl + depth < level || lvl == 0) {
                    continue;
                }
                for (unsigned i = 0; i < rules.size(); ++i) {
                    datalog::rule& r = *rules[i];
                    unsigned ut_size = r.get_uninterpreted_tail_size();
                    for (unsigned j = 0; j < ut_size; ++j) {
                        func_decl* f = r.get_tail(j)->get_decl();
                        pred_transformer* rt = m_ctx.get_pred_transformers().find(f);
                        bool found = false;
                        for (unsigned k = 0; !found && k < levels.size(); ++k) {
                            found = (rt == pts[k] && levels[k] + 1 == lvl);
                        }
                        if (!found) {
                            levels.push_back(lvl-1);
                            pts.push_back(rt);
                        }
                    }
                }                
            }

<<<<<<< HEAD
            expr_ref result(mk_and(conjs), m);
=======
            expr_ref result = mk_and(conjs);
>>>>>>> f175f864
            TRACE("pdr", tout << mk_pp(result, m) << "\n";);
            return result;
        }
    };

    //
    // Instantiate Peano induction schema.
    // 
    void core_induction_generalizer::operator()(model_node& n, expr_ref_vector& core, bool& uses_level) {
        model_node* p = n.parent();
        if (p == 0) {
            return;
        }
        unsigned depth = 2;
        imp imp(m_ctx);
        ast_manager& m = core.get_manager();
        expr_ref goal = imp.mk_induction_goal(p->pt(), p->level(), depth);
        smt::kernel ctx(m, m_ctx.get_fparams(), m_ctx.get_params().p);
        ctx.assert_expr(goal);
        lbool r = ctx.check();
        TRACE("pdr", tout << r << "\n";
                     for (unsigned i = 0; i < core.size(); ++i) {
                         tout << mk_pp(core[i].get(), m) << "\n";
                     });
        if (r == l_false) {
            core.reset();
            expr_ref phi = imp.mk_blocked_transition(p->pt(), p->level());
            core.push_back(m.mk_not(phi));
            uses_level = true;
        }
    }
};
<|MERGE_RESOLUTION|>--- conflicted
+++ resolved
@@ -117,11 +117,7 @@
     void core_farkas_generalizer::operator()(model_node& n, expr_ref_vector& core, bool& uses_level) {
         ast_manager& m  = n.pt().get_manager();
         if (core.empty()) return;
-<<<<<<< HEAD
-        expr_ref A(m), B(mk_and(core), m), C(m);
-=======
         expr_ref A(m), B(mk_and(core)), C(m);
->>>>>>> f175f864
         expr_ref_vector Bs(m);
         flatten_or(B, Bs);
         A = n.pt().get_propagation_formula(m_ctx.get_pred_transformers(), n.level());
@@ -133,11 +129,7 @@
             if (m_farkas_learner.get_lemma_guesses(A, B, lemmas)) {
                 TRACE("pdr", 
                       tout << "Old core:\n" << mk_pp(B, m) << "\n";
-<<<<<<< HEAD
-                      tout << "New core:\n" << mk_pp(mk_and(lemmas), m) << "\n";);            
-=======
                       tout << "New core:\n" << mk_and(lemmas) << "\n";);            
->>>>>>> f175f864
                 Bs[i] = mk_and(lemmas);
                 change = true;
             }
@@ -194,11 +186,7 @@
         }        
         closure cl(n.pt(), m_is_closure);
 
-<<<<<<< HEAD
-        expr_ref fml1(mk_and(core), m);
-=======
         expr_ref fml1 = mk_and(core);        
->>>>>>> f175f864
         expr_ref fml2 = n.pt().get_formulas(n.level(), false);
         fml1_2.push_back(fml1);
         fml1_2.push_back(0);
@@ -217,11 +205,7 @@
             if (l_false == n.pt().is_reachable(nd, &conv2, uses_level1)) {
                 new_cores.push_back(std::make_pair(conv2, uses_level1));
                 change = true;
-<<<<<<< HEAD
-                expr_ref state1(mk_and(conv2), m);
-=======
                 expr_ref state1 = mk_and(conv2);
->>>>>>> f175f864
                 TRACE("pdr", 
                       tout << mk_pp(state, m) << "\n";
                       tout << "Generalized to:\n" << mk_pp(state1, m) << "\n";);
@@ -757,11 +741,7 @@
                 }                
             }
 
-<<<<<<< HEAD
-            expr_ref result(mk_and(conjs), m);
-=======
             expr_ref result = mk_and(conjs);
->>>>>>> f175f864
             TRACE("pdr", tout << mk_pp(result, m) << "\n";);
             return result;
         }

/*++
Copyright (c) 2012 Microsoft Corporation

Module Name:

    float_rewriter.h

Abstract:

    Basic rewriting rules for floating point numbers.

Author:

    Leonardo (leonardo) 2012-02-02

Notes:

--*/
#ifndef FLOAT_REWRITER_H_
#define FLOAT_REWRITER_H_

#include"ast.h"
#include"rewriter.h"
#include"params.h"
#include"fpa_decl_plugin.h"
#include"mpf.h"

class fpa_rewriter {
    fpa_util      m_util;
    mpf_manager & m_fm;
    bool          m_hi_fp_unspecified;

    app * mk_eq_nan(expr * arg);
    app * mk_neq_nan(expr * arg);

public:
    fpa_rewriter(ast_manager & m, params_ref const & p = params_ref());
    ~fpa_rewriter();

    ast_manager & m() const { return m_util.m(); }
    family_id get_fid() const { return m_util.get_fid(); }

    void updt_params(params_ref const & p);
    static void get_param_descrs(param_descrs & r);

    br_status mk_app_core(func_decl * f, unsigned num_args, expr * const * args, expr_ref & result);
    br_status mk_app_core(family_id fid, decl_kind k, unsigned num_args, expr * const * args, 
                          unsigned np, parameter const* params, expr_ref & result);
    br_status mk_eq_core(expr * arg1, expr * arg2, expr_ref & result);

    br_status mk_add(expr * arg1, expr * arg2, expr * arg3, expr_ref & result);
    br_status mk_sub(expr * arg1, expr * arg2, expr * arg3, expr_ref & result);
    br_status mk_mul(expr * arg1, expr * arg2, expr * arg3, expr_ref & result);
    br_status mk_div(expr * arg1, expr * arg2, expr * arg3, expr_ref & result);
    br_status mk_neg(expr * arg1, expr_ref & result);
    br_status mk_rem(expr * arg1, expr * arg2, expr_ref & result);
    br_status mk_abs(expr * arg1, expr_ref & result);
    br_status mk_min(expr * arg1, expr * arg2, expr_ref & result);
    br_status mk_max(expr * arg1, expr * arg2, expr_ref & result);
    br_status mk_fma(expr * arg1, expr * arg2, expr * arg3, expr * arg4, expr_ref & result);
    br_status mk_sqrt(expr * arg1, expr * arg2, expr_ref & result);
    br_status mk_round_to_integral(expr * arg1, expr * arg2, expr_ref & result);
    br_status mk_float_eq(expr * arg1, expr * arg2, expr_ref & result);
    br_status mk_lt(expr * arg1, expr * arg2, expr_ref & result);
    br_status mk_gt(expr * arg1, expr * arg2, expr_ref & result);
    br_status mk_le(expr * arg1, expr * arg2, expr_ref & result);
    br_status mk_ge(expr * arg1, expr * arg2, expr_ref & result);
    br_status mk_is_zero(expr * arg1, expr_ref & result);
    br_status mk_is_nzero(expr * arg1, expr_ref & result);
    br_status mk_is_pzero(expr * arg1, expr_ref & result);
    br_status mk_is_nan(expr * arg1, expr_ref & result);
    br_status mk_is_inf(expr * arg1, expr_ref & result);
    br_status mk_is_normal(expr * arg1, expr_ref & result);
    br_status mk_is_subnormal(expr * arg1, expr_ref & result);
    br_status mk_is_negative(expr * arg1, expr_ref & result);
    br_status mk_is_positive(expr * arg1, expr_ref & result);

    br_status mk_to_ieee_bv(expr * arg1, expr_ref & result);

    br_status mk_rm(expr * arg, expr_ref & result);
    br_status mk_to_fp(parameter const& p1, parameter const& p2, unsigned num_args, expr * const * args, expr_ref & result);
    br_status mk_to_fp_unsigned(parameter const& p1, parameter const& p2, expr * arg1, expr * arg2, expr_ref & result);
    br_status mk_fp(expr * sgn, expr * exp, expr * sig, expr_ref & result);
    br_status mk_to_fp_unsigned(expr * arg1, expr * arg2, expr_ref & result);
    br_status mk_to_ubv(parameter const& p, expr * arg1, expr * arg2, expr_ref & result);
    br_status mk_to_sbv(parameter const& p, expr * arg1, expr * arg2, expr_ref & result);
    br_status mk_to_ieee_bv(parameter const& p, expr * arg, expr_ref & result);
    br_status mk_to_real(expr * arg, expr_ref & result);

<<<<<<< HEAD
    br_status mk_to_ubv_unspecified(parameter const& p, expr_ref & result);
    br_status mk_to_sbv_unspecified(parameter const& p, expr_ref & result);
    br_status mk_to_ieee_bv_unspecified(parameter const& p, expr_ref & result);
    br_status mk_to_real_unspecified(expr_ref & result);
=======
    br_status mk_to_ubv_unspecified(unsigned ebits, unsigned sbits, unsigned with, expr_ref & result);
    br_status mk_to_sbv_unspecified(unsigned ebits, unsigned sbits, unsigned with, expr_ref & result);
    br_status mk_to_real_unspecified(unsigned ebits, unsigned sbits, expr_ref & result);
>>>>>>> f951372f
};

#endif<|MERGE_RESOLUTION|>--- conflicted
+++ resolved
@@ -87,16 +87,9 @@
     br_status mk_to_ieee_bv(parameter const& p, expr * arg, expr_ref & result);
     br_status mk_to_real(expr * arg, expr_ref & result);
 
-<<<<<<< HEAD
-    br_status mk_to_ubv_unspecified(parameter const& p, expr_ref & result);
-    br_status mk_to_sbv_unspecified(parameter const& p, expr_ref & result);
-    br_status mk_to_ieee_bv_unspecified(parameter const& p, expr_ref & result);
-    br_status mk_to_real_unspecified(expr_ref & result);
-=======
     br_status mk_to_ubv_unspecified(unsigned ebits, unsigned sbits, unsigned with, expr_ref & result);
     br_status mk_to_sbv_unspecified(unsigned ebits, unsigned sbits, unsigned with, expr_ref & result);
     br_status mk_to_real_unspecified(unsigned ebits, unsigned sbits, expr_ref & result);
->>>>>>> f951372f
 };
 
 #endif
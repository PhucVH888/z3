﻿/*++
Copyright (c) 2012 Microsoft Corporation

Module Name:

    Fixedpoints.cs

Abstract:

    Z3 Managed API: Fixedpoints

Author:

    Christoph Wintersteiger (cwinter) 2012-03-21

Notes:
    
--*/

using System;
using System.Diagnostics.Contracts;

namespace Microsoft.Z3
{
    /// <summary>
    /// Object for managing fixedpoints
    /// </summary>
    [ContractVerification(true)]
    public class Fixedpoint : Z3Object
    {

        /// <summary>
        /// A string that describes all available fixedpoint solver parameters.
        /// </summary>
        public string Help
        {
            get
            {
                Contract.Ensures(Contract.Result<string>() != null);
                return Native.Z3_fixedpoint_get_help(Context.nCtx, NativeObject);
            }
        }

        /// <summary>
        /// Sets the fixedpoint solver parameters.
        /// </summary>
        public Params Parameters
        {
            set
            {
                Contract.Requires(value != null);
                Context.CheckContextMatch(value);
                Native.Z3_fixedpoint_set_params(Context.nCtx, NativeObject, value.NativeObject);
            }
        }

        /// <summary>
        /// Retrieves parameter descriptions for Fixedpoint solver.
        /// </summary>
        public ParamDescrs ParameterDescriptions
        {
            get { return new ParamDescrs(Context, Native.Z3_fixedpoint_get_param_descrs(Context.nCtx, NativeObject)); }
        }


        /// <summary>
        /// Assert a constraint (or multiple) into the fixedpoint solver.
        /// </summary>        
        public void Assert(params BoolExpr[] constraints)
        {
            Contract.Requires(constraints != null);
            Contract.Requires(Contract.ForAll(constraints, c => c != null));

            Context.CheckContextMatch(constraints);
            foreach (BoolExpr a in constraints)
            {
                Native.Z3_fixedpoint_assert(Context.nCtx, NativeObject, a.NativeObject);
            }
        }

        /// <summary>
        /// Alias for Assert.
        /// </summary>        
        public void Add(params BoolExpr[] constraints)
        {
            Assert(constraints);
        }

        /// <summary>
        /// Register predicate as recursive relation.
        /// </summary>       
        public void RegisterRelation(FuncDecl f)
        {
            Contract.Requires(f != null);

            Context.CheckContextMatch(f);
            Native.Z3_fixedpoint_register_relation(Context.nCtx, NativeObject, f.NativeObject);
        }

        /// <summary>
        /// Add rule into the fixedpoint solver.
        /// </summary>        
        public void AddRule(BoolExpr rule, Symbol name = null)
        {
            Contract.Requires(rule != null);

            Context.CheckContextMatch(rule);
            Native.Z3_fixedpoint_add_rule(Context.nCtx, NativeObject, rule.NativeObject, AST.GetNativeObject(name));
        }

        /// <summary>
        /// Add table fact to the fixedpoint solver.
        /// </summary>        
        public void AddFact(FuncDecl pred, params uint[] args)
        {
            Contract.Requires(pred != null);
            Contract.Requires(args != null);

            Context.CheckContextMatch(pred);
            Native.Z3_fixedpoint_add_fact(Context.nCtx, NativeObject, pred.NativeObject, (uint)args.Length, args);
        }

        /// <summary>
        /// Query the fixedpoint solver.
        /// A query is a conjunction of constraints. The constraints may include the recursively defined relations.
        /// The query is satisfiable if there is an instance of the query variables and a derivation for it.
        /// The query is unsatisfiable if there are no derivations satisfying the query variables. 
        /// </summary>        
        public Status Query(BoolExpr query)
        {
            Contract.Requires(query != null);

            Context.CheckContextMatch(query);
            Z3_lbool r = (Z3_lbool)Native.Z3_fixedpoint_query(Context.nCtx, NativeObject, query.NativeObject);
            switch (r)
            {
                case Z3_lbool.Z3_L_TRUE: return Status.SATISFIABLE;
                case Z3_lbool.Z3_L_FALSE: return Status.UNSATISFIABLE;
                default: return Status.UNKNOWN;
            }
        }

        /// <summary>
        /// Query the fixedpoint solver.
        /// A query is an array of relations.
        /// The query is satisfiable if there is an instance of some relation that is non-empty.
        /// The query is unsatisfiable if there are no derivations satisfying any of the relations.
        /// </summary>        
        public Status Query(FuncDecl[] relations)
        {
            Contract.Requires(relations != null);
            Contract.Requires(Contract.ForAll(0, relations.Length, i => relations[i] != null));

            Context.CheckContextMatch(relations);
            Z3_lbool r = (Z3_lbool)Native.Z3_fixedpoint_query_relations(Context.nCtx, NativeObject,
                                   AST.ArrayLength(relations), AST.ArrayToNative(relations));
            switch (r)
            {
                case Z3_lbool.Z3_L_TRUE: return Status.SATISFIABLE;
                case Z3_lbool.Z3_L_FALSE: return Status.UNSATISFIABLE;
                default: return Status.UNKNOWN;
            }
        }

        /// <summary>
        /// Creates a backtracking point.
        /// </summary>
        /// <seealso cref="Pop"/>
        public void Push()
        {
            Native.Z3_fixedpoint_push(Context.nCtx, NativeObject);
        }

        /// <summary>
        /// Backtrack one backtracking point.
        /// </summary>
        /// <remarks>Note that an exception is thrown if Pop is called without a corresponding <c>Push</c></remarks>
        /// <seealso cref="Push"/>
        public void Pop()
        {
            Native.Z3_fixedpoint_pop(Context.nCtx, NativeObject);
        }


        /// <summary>
        /// Update named rule into in the fixedpoint solver.
        /// </summary>        
        public void UpdateRule(BoolExpr rule, Symbol name)
        {
            Contract.Requires(rule != null);

            Context.CheckContextMatch(rule);
            Native.Z3_fixedpoint_update_rule(Context.nCtx, NativeObject, rule.NativeObject, AST.GetNativeObject(name));
        }

        /// <summary>
        /// Retrieve satisfying instance or instances of solver, 
        /// or definitions for the recursive predicates that show unsatisfiability.
        /// </summary>                
        public Expr GetAnswer()
        {
            IntPtr ans = Native.Z3_fixedpoint_get_answer(Context.nCtx, NativeObject);
            return (ans == IntPtr.Zero) ? null : Expr.Create(Context, ans);
        }

        /// <summary>
        /// Retrieve explanation why fixedpoint engine returned status Unknown.
        /// </summary>                
        public string GetReasonUnknown()
        {
            Contract.Ensures(Contract.Result<string>() != null);

            return Native.Z3_fixedpoint_get_reason_unknown(Context.nCtx, NativeObject);
        }

        /// <summary>
        /// Retrieve the number of levels explored for a given predicate.
        /// </summary>                
        public uint GetNumLevels(FuncDecl predicate)
        {
            return Native.Z3_fixedpoint_get_num_levels(Context.nCtx, NativeObject, predicate.NativeObject);
        }

        /// <summary>
        /// Retrieve the cover of a predicate.
        /// </summary>                
        public Expr GetCoverDelta(int level, FuncDecl predicate)
        {
            IntPtr res = Native.Z3_fixedpoint_get_cover_delta(Context.nCtx, NativeObject, level, predicate.NativeObject);
            return (res == IntPtr.Zero) ? null : Expr.Create(Context, res);
        }

        /// <summary>
        /// Add <tt>property</tt> about the <tt>predicate</tt>.
        /// The property is added at <tt>level</tt>.
        /// </summary>                
        public void AddCover(int level, FuncDecl predicate, Expr property)
        {
            Native.Z3_fixedpoint_add_cover(Context.nCtx, NativeObject, level, predicate.NativeObject, property.NativeObject);
        }

        /// <summary>
        /// Retrieve internal string representation of fixedpoint object.
        /// </summary>                
        public override string ToString()
        {
            return Native.Z3_fixedpoint_to_string(Context.nCtx, NativeObject, 0, null);
        }

        /// <summary>
        /// Instrument the Datalog engine on which table representation to use for recursive predicate.
        /// </summary>                
        public void SetPredicateRepresentation(FuncDecl f, Symbol[] kinds)
        {
            Contract.Requires(f != null);

            Native.Z3_fixedpoint_set_predicate_representation(Context.nCtx, NativeObject,
                               f.NativeObject, AST.ArrayLength(kinds), Symbol.ArrayToNative(kinds));

        }

        /// <summary>
        /// Convert benchmark given as set of axioms, rules and queries to a string.
        /// </summary>                
        public string ToString(BoolExpr[] queries)
        {

            return Native.Z3_fixedpoint_to_string(Context.nCtx, NativeObject,
                             AST.ArrayLength(queries), AST.ArrayToNative(queries));
        }

        BoolExpr[] ToBoolExprs(ASTVector v) {
            uint n = v.Size;
            BoolExpr[] res = new BoolExpr[n];
            for (uint i = 0; i < n; i++)
                res[i] = new BoolExpr(Context, v[i].NativeObject);
            return res;
        }

        /// <summary>
        /// Retrieve set of rules added to fixedpoint context.
        /// </summary>                
        public BoolExpr[] Rules
        {
            get
            {
                Contract.Ensures(Contract.Result<BoolExpr[]>() != null);

                return ToBoolExprs(new ASTVector(Context, Native.Z3_fixedpoint_get_rules(Context.nCtx, NativeObject)));
            }
        }

        /// <summary>
        /// Retrieve set of assertions added to fixedpoint context.
        /// </summary>                
        public BoolExpr[] Assertions
        {
            get
            {
                Contract.Ensures(Contract.Result<BoolExpr[]>() != null);

                return ToBoolExprs(new ASTVector(Context, Native.Z3_fixedpoint_get_assertions(Context.nCtx, NativeObject)));
            }
        }

        /// <summary>
<<<<<<< HEAD
        /// Fixedpoint statistics.
        /// </summary>
        public Statistics Statistics
        {
            get
            {
                Contract.Ensures(Contract.Result<Statistics>() != null);

                return new Statistics(Context, Native.Z3_fixedpoint_get_statistics(Context.nCtx, NativeObject));
            }
        }

=======
        /// Parse an SMT-LIB2 file with fixedpoint rules. 
        /// Add the rules to the current fixedpoint context. 
        /// Return the set of queries in the file.
        /// </summary>                
	public BoolExpr[] ParseFile(string file) {
            return ToBoolExprs(new ASTVector(Context, Native.Z3_fixedpoint_from_file(Context.nCtx, NativeObject, file)));
        }

        /// <summary>
        /// Similar to ParseFile. Instead it takes as argument a string.
        /// </summary>                

	public BoolExpr[] ParseString(string s) {
            return ToBoolExprs(new ASTVector(Context, Native.Z3_fixedpoint_from_string(Context.nCtx, NativeObject, s)));
        }
>>>>>>> e10f2561


        #region Internal
        internal Fixedpoint(Context ctx, IntPtr obj)
            : base(ctx, obj)
        {
            Contract.Requires(ctx != null);
        }
        internal Fixedpoint(Context ctx)
            : base(ctx, Native.Z3_mk_fixedpoint(ctx.nCtx))
        {
            Contract.Requires(ctx != null);
        }

        internal class DecRefQueue : IDecRefQueue
        {
            public override void IncRef(Context ctx, IntPtr obj)
            {
                Native.Z3_fixedpoint_inc_ref(ctx.nCtx, obj);
            }

            public override void DecRef(Context ctx, IntPtr obj)
            {
                Native.Z3_fixedpoint_dec_ref(ctx.nCtx, obj);
            }
        };

        internal override void IncRef(IntPtr o)
        {
            Context.Fixedpoint_DRQ.IncAndClear(Context, o);
            base.IncRef(o);
        }

        internal override void DecRef(IntPtr o)
        {
            Context.Fixedpoint_DRQ.Add(o);
            base.DecRef(o);
        }
        #endregion
    }
}<|MERGE_RESOLUTION|>--- conflicted
+++ resolved
@@ -304,7 +304,6 @@
         }
 
         /// <summary>
-<<<<<<< HEAD
         /// Fixedpoint statistics.
         /// </summary>
         public Statistics Statistics
@@ -317,7 +316,6 @@
             }
         }
 
-=======
         /// Parse an SMT-LIB2 file with fixedpoint rules. 
         /// Add the rules to the current fixedpoint context. 
         /// Return the set of queries in the file.
@@ -333,7 +331,6 @@
 	public BoolExpr[] ParseString(string s) {
             return ToBoolExprs(new ASTVector(Context, Native.Z3_fixedpoint_from_string(Context.nCtx, NativeObject, s)));
         }
->>>>>>> e10f2561
 
 
         #region Internal
